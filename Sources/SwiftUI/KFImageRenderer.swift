//
//  KFImageRenderer.swift
//  Kingfisher
//
//  Created by onevcat on 2021/05/08.
//
//  Copyright (c) 2021 Wei Wang <onevcat@gmail.com>
//
//  Permission is hereby granted, free of charge, to any person obtaining a copy
//  of this software and associated documentation files (the "Software"), to deal
//  in the Software without restriction, including without limitation the rights
//  to use, copy, modify, merge, publish, distribute, sublicense, and/or sell
//  copies of the Software, and to permit persons to whom the Software is
//  furnished to do so, subject to the following conditions:
//
//  The above copyright notice and this permission notice shall be included in
//  all copies or substantial portions of the Software.
//
//  THE SOFTWARE IS PROVIDED "AS IS", WITHOUT WARRANTY OF ANY KIND, EXPRESS OR
//  IMPLIED, INCLUDING BUT NOT LIMITED TO THE WARRANTIES OF MERCHANTABILITY,
//  FITNESS FOR A PARTICULAR PURPOSE AND NONINFRINGEMENT. IN NO EVENT SHALL THE
//  AUTHORS OR COPYRIGHT HOLDERS BE LIABLE FOR ANY CLAIM, DAMAGES OR OTHER
//  LIABILITY, WHETHER IN AN ACTION OF CONTRACT, TORT OR OTHERWISE, ARISING FROM,
//  OUT OF OR IN CONNECTION WITH THE SOFTWARE OR THE USE OR OTHER DEALINGS IN
//  THE SOFTWARE.

#if canImport(SwiftUI) && canImport(Combine)
import SwiftUI
import Combine

/// A Kingfisher compatible SwiftUI `View` to load an image from a `Source`.
/// Declaring a `KFImage` in a `View`'s body to trigger loading from the given `Source`.
@available(iOS 14.0, macOS 11.0, tvOS 14.0, watchOS 7.0, *)
struct KFImageRenderer<HoldingView> : View where HoldingView: KFImageHoldingView & Sendable {
    
    @StateObject var binder: KFImage.ImageBinder = .init()
    let context: KFImage.Context<HoldingView>
    
    var body: some View {
        if context.startLoadingBeforeViewAppear && !binder.loadingOrSucceeded && !binder.animating {
            binder.markLoading()
            DispatchQueue.main.async { binder.start(context: context) }
        }
        
        return ZStack {
            renderedImage().opacity(binder.loaded ? 1.0 : 0.0)
            if binder.loadedImage == nil {
                ZStack {
<<<<<<< HEAD
                    if let failureView = binder.failureView {
                        failureView()
=======
                    // Priority: failureView > placeholder > Color.clear
                    // failureView is only set when image loading fails
                    if let failureView = binder.failureView {
                        failureView()
                    } else if let placeholder = context.placeholder {
                        placeholder(binder.progress)
>>>>>>> a6ccd8f3
                    } else {
                        if let placeholder = context.placeholder {
                            placeholder(binder.progress)
                        } else {
                            Color.clear
                        }
                    }
                }
                .onAppear { [weak binder = self.binder] in
                    guard let binder = binder else {
                        return
                    }
                    if !binder.loadingOrSucceeded {
                        binder.start(context: context)
                    } else {
                        if context.reducePriorityOnDisappear {
                            binder.restorePriorityOnAppear()
                        }
                    }
                }
                .onDisappear { [weak binder = self.binder] in
                    guard let binder = binder else {
                        return
                    }
                    if context.cancelOnDisappear {
                        binder.cancel()
                    } else if context.reducePriorityOnDisappear {
                        binder.reducePriorityOnDisappear()
                    }
                }
            }
        }
        // Workaround for https://github.com/onevcat/Kingfisher/issues/1988
        // on iOS 16 there seems to be a bug that when in a List, the `onAppear` of the `ZStack` above in the
        // `binder.loadedImage == nil` not get called. Adding this empty `onAppear` fixes it and the life cycle can
        // work again.
        //
        // There is another "fix": adding an `else` clause and put a `Color.clear` there. But I believe this `onAppear`
        // should work better.
        //
        // It should be a bug in iOS 16, I guess it is some kinds of over-optimization in list cell loading caused it.
        .onAppear()
    }
    
    @ViewBuilder
    private func renderedImage() -> some View {
        let configuredImage = context.configurations
            .reduce(HoldingView.created(from: binder.loadedImage, context: context)) {
                current, config in config(current)
            }
        if let contentConfiguration = context.contentConfiguration {
            contentConfiguration(configuredImage)
        } else {
            configuredImage
        }
    }
}

@available(iOS 14.0, macOS 11.0, tvOS 14.0, watchOS 7.0, *)
extension Image {
    // Creates an Image with either UIImage or NSImage.
    init(crossPlatformImage: KFCrossPlatformImage?) {
        #if canImport(UIKit)
        self.init(uiImage: crossPlatformImage ?? KFCrossPlatformImage())
        #elseif canImport(AppKit)
        self.init(nsImage: crossPlatformImage ?? KFCrossPlatformImage())
        #endif
    }
}

#if canImport(UIKit)
@available(iOS 14.0, macOS 11.0, tvOS 14.0, watchOS 7.0, *)
extension UIImage.Orientation {
    func toSwiftUI() -> Image.Orientation {
        switch self {
        case .down: return .down
        case .up: return .up
        case .left: return .left
        case .right: return .right
        case .upMirrored: return .upMirrored
        case .downMirrored: return .downMirrored
        case .leftMirrored: return .leftMirrored
        case .rightMirrored: return .rightMirrored
        @unknown default: return .up
        }
    }
}
#endif
#endif<|MERGE_RESOLUTION|>--- conflicted
+++ resolved
@@ -46,17 +46,12 @@
             renderedImage().opacity(binder.loaded ? 1.0 : 0.0)
             if binder.loadedImage == nil {
                 ZStack {
-<<<<<<< HEAD
-                    if let failureView = binder.failureView {
-                        failureView()
-=======
                     // Priority: failureView > placeholder > Color.clear
                     // failureView is only set when image loading fails
                     if let failureView = binder.failureView {
                         failureView()
                     } else if let placeholder = context.placeholder {
                         placeholder(binder.progress)
->>>>>>> a6ccd8f3
                     } else {
                         if let placeholder = context.placeholder {
                             placeholder(binder.progress)

--- conflicted
+++ resolved
@@ -75,13 +75,6 @@
                     } else if let image = context.options.onFailureImage {
                         self.loadedImage = image
                     }
-<<<<<<< HEAD
-                    if let view = context.failureView {
-                        self.failureView = view
-                    }
-=======
-                    
->>>>>>> a6ccd8f3
                     self.loading = false
                     self.markLoaded(sendChangeEvent: false)
                 }

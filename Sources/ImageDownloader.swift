//
//  ImageDownloader.swift
//  Kingfisher
//
//  Created by Wei Wang on 15/4/6.
//
//  Copyright (c) 2018 Wei Wang <onevcat@gmail.com>
//
//  Permission is hereby granted, free of charge, to any person obtaining a copy
//  of this software and associated documentation files (the "Software"), to deal
//  in the Software without restriction, including without limitation the rights
//  to use, copy, modify, merge, publish, distribute, sublicense, and/or sell
//  copies of the Software, and to permit persons to whom the Software is
//  furnished to do so, subject to the following conditions:
//
//  The above copyright notice and this permission notice shall be included in
//  all copies or substantial portions of the Software.
//
//  THE SOFTWARE IS PROVIDED "AS IS", WITHOUT WARRANTY OF ANY KIND, EXPRESS OR
//  IMPLIED, INCLUDING BUT NOT LIMITED TO THE WARRANTIES OF MERCHANTABILITY,
//  FITNESS FOR A PARTICULAR PURPOSE AND NONINFRINGEMENT. IN NO EVENT SHALL THE
//  AUTHORS OR COPYRIGHT HOLDERS BE LIABLE FOR ANY CLAIM, DAMAGES OR OTHER
//  LIABILITY, WHETHER IN AN ACTION OF CONTRACT, TORT OR OTHERWISE, ARISING FROM,
//  OUT OF OR IN CONNECTION WITH THE SOFTWARE OR THE USE OR OTHER DEALINGS IN
//  THE SOFTWARE.

#if os(macOS)
import AppKit
#else
import UIKit
#endif

/// Progress update block of downloader.
public typealias ImageDownloaderProgressBlock = DownloadProgressBlock

/// Completion block of downloader.
public typealias ImageDownloaderCompletionHandler = ((_ image: Image?, _ error: NSError?, _ url: URL?, _ originalData: Data?) -> Void)

/// Download task.
public struct RetrieveImageDownloadTask {
    let internalTask: URLSessionTask
    
    /// Downloader by which this task is initialized.
    public private(set) weak var ownerDownloader: ImageDownloader?

    
    /// Cancel this download task. It will trigger the completion handler with an NSURLErrorCancelled error.
    /// If you want to cancel all downloading tasks, call `cancelAll()` of `ImageDownloader` instance.
    public func cancel() {
        ownerDownloader?.cancel(self)
    }
    
    /// The original request URL of this download task.
    public var url: URL? {
        return internalTask.originalRequest?.url
    }
    
    /// The relative priority of this download task. 
    /// It represents the `priority` property of the internal `NSURLSessionTask` of this download task.
    /// The value for it is between 0.0~1.0. Default priority is value of 0.5.
    /// See documentation on `priority` of `NSURLSessionTask` for more about it.
    public var priority: Float {
        get {
            return internalTask.priority
        }
        set {
            internalTask.priority = newValue
        }
    }
}

///The code of errors which `ImageDownloader` might encountered.
public enum KingfisherError: Int {
    
    /// badData: The downloaded data is not an image or the data is corrupted.
    case badData = 10000
    
    /// notModified: The remote server responded a 304 code. No image data downloaded.
    case notModified = 10001
    
    /// The HTTP status code in response is not valid. If an invalid
    /// code error received, you could check the value under `KingfisherErrorStatusCodeKey` 
    /// in `userInfo` to see the code.
    case invalidStatusCode = 10002
    
    /// notCached: The image requested is not in cache but .onlyFromCache is activated.
    case notCached = 10003
    
    /// The URL is invalid.
    case invalidURL = 20000
    
    /// The downloading task is cancelled before started.
    case downloadCancelledBeforeStarting = 30000
}

/// Key will be used in the `userInfo` of `.invalidStatusCode`
public let KingfisherErrorStatusCodeKey = "statusCode"

/// Protocol of `ImageDownloader`.
public protocol ImageDownloaderDelegate: class {
    /**
     Called when the `ImageDownloader` object will start downloading an image from specified URL.
     
     - parameter downloader: The `ImageDownloader` object finishes the downloading.
     - parameter url:        URL of the original request URL.
     - parameter response:   The request object for the download process.
     */
    func imageDownloader(_ downloader: ImageDownloader, willDownloadImageForURL url: URL, with request: URLRequest?)
    
    /**
     Called when the `ImageDownloader` completes a downloading request with success or failure.
     
     - parameter downloader: The `ImageDownloader` object finishes the downloading.
     - parameter url:        URL of the original request URL.
     - parameter response:   The response object of the downloading process.
     - parameter error:      The error in case of failure.
     */
    func imageDownloader(_ downloader: ImageDownloader, didFinishDownloadingImageForURL url: URL, with response: URLResponse?, error: Error?)
    
    /**
    Called when the `ImageDownloader` object successfully downloaded an image from specified URL.
    
    - parameter downloader: The `ImageDownloader` object finishes the downloading.
    - parameter image:      Downloaded image.
    - parameter url:        URL of the original request URL.
    - parameter response:   The response object of the downloading process.
    */
    func imageDownloader(_ downloader: ImageDownloader, didDownload image: Image, for url: URL, with response: URLResponse?)
    
    /**
    Check if a received HTTP status code is valid or not. 
    By default, a status code between 200 to 400 (excluded) is considered as valid.
    If an invalid code is received, the downloader will raise an .invalidStatusCode error.
    It has a `userInfo` which includes this statusCode and localizedString error message.
     
    - parameter code: The received HTTP status code.
    - parameter downloader: The `ImageDownloader` object asking for validate status code.
     
    - returns: Whether this HTTP status code is valid or not.
     
    - Note: If the default 200 to 400 valid code does not suit your need, 
            you can implement this method to change that behavior.
    */
    func isValidStatusCode(_ code: Int, for downloader: ImageDownloader) -> Bool
    
    /**
     Called when the `ImageDownloader` object successfully downloaded image data from specified URL.
     
     - parameter downloader: The `ImageDownloader` object finishes data downloading.
     - parameter data:       Downloaded data.
     - parameter url:        URL of the original request URL.
     
     - returns: The data from which Kingfisher should use to create an image.
     
     - Note: This callback can be used to preprocess raw image data
             before creation of UIImage instance (i.e. decrypting or verification).
     */
    func imageDownloader(_ downloader: ImageDownloader, didDownload data: Data, for url: URL) -> Data?
}

extension ImageDownloaderDelegate {
    
    public func imageDownloader(_ downloader: ImageDownloader, willDownloadImageForURL url: URL, with request: URLRequest?) {}
    
    public func imageDownloader(_ downloader: ImageDownloader, didFinishDownloadingImageForURL url: URL, with response: URLResponse?, error: Error?) {}
    
    public func imageDownloader(_ downloader: ImageDownloader, didDownload image: Image, for url: URL, with response: URLResponse?) {}
    
    public func isValidStatusCode(_ code: Int, for downloader: ImageDownloader) -> Bool {
        return (200..<400).contains(code)
    }
    public func imageDownloader(_ downloader: ImageDownloader, didDownload data: Data, for url: URL) -> Data? {
        return data
    }
}

/// Protocol indicates that an authentication challenge could be handled.
public protocol AuthenticationChallengeResponsable: class {
    /**
     Called when an session level authentication challenge is received.
     This method provide a chance to handle and response to the authentication challenge before downloading could start.
     
     - parameter downloader:        The downloader which receives this challenge.
     - parameter challenge:         An object that contains the request for authentication.
     - parameter completionHandler: A handler that your delegate method must call.
     
     - Note: This method is a forward from `URLSessionDelegate.urlSession(:didReceiveChallenge:completionHandler:)`. Please refer to the document of it in `URLSessionDelegate`.
     */
    func downloader(_ downloader: ImageDownloader, didReceive challenge: URLAuthenticationChallenge, completionHandler: @escaping (URLSession.AuthChallengeDisposition, URLCredential?) -> Void)

    /**
     Called when an session level authentication challenge is received.
     This method provide a chance to handle and response to the authentication challenge before downloading could start.
     
     - parameter downloader:        The downloader which receives this challenge.
     - parameter task:              The task whose request requires authentication.
     - parameter challenge:         An object that contains the request for authentication.
     - parameter completionHandler: A handler that your delegate method must call.
     
     - Note: This method is a forward from `URLSessionTaskDelegate.urlSession(:task:didReceiveChallenge:completionHandler:)`. Please refer to the document of it in `URLSessionTaskDelegate`.
     */
    func downloader(_ downloader: ImageDownloader, task: URLSessionTask, didReceive challenge: URLAuthenticationChallenge, completionHandler: @escaping (URLSession.AuthChallengeDisposition, URLCredential?) -> Void)
}

extension AuthenticationChallengeResponsable {
    
    func downloader(_ downloader: ImageDownloader, didReceive challenge: URLAuthenticationChallenge, completionHandler: @escaping (URLSession.AuthChallengeDisposition, URLCredential?) -> Void) {
    
        if challenge.protectionSpace.authenticationMethod == NSURLAuthenticationMethodServerTrust {
            if let trustedHosts = downloader.trustedHosts, trustedHosts.contains(challenge.protectionSpace.host) {
                let credential = URLCredential(trust: challenge.protectionSpace.serverTrust!)
                completionHandler(.useCredential, credential)
                return
            }
        }
        
        completionHandler(.performDefaultHandling, nil)
    }
    
    func downloader(_ downloader: ImageDownloader, task: URLSessionTask, didReceive challenge: URLAuthenticationChallenge, completionHandler: @escaping (URLSession.AuthChallengeDisposition, URLCredential?) -> Void) {
        
        completionHandler(.performDefaultHandling, nil)
    }

}

/// `ImageDownloader` represents a downloading manager for requesting the image with a URL from server.
open class ImageDownloader {
    
    class ImageFetchLoad {
        var contents = [(callback: CallbackPair, options: KingfisherOptionsInfo)]()
        var responseData = NSMutableData()

        var downloadTaskCount = 0
        var downloadTask: RetrieveImageDownloadTask?
        var cancelSemaphore: DispatchSemaphore?
    }
    
    // MARK: - Public property
    /// The duration before the download is timeout. Default is 15 seconds.
    open var downloadTimeout: TimeInterval = 15.0
    
    /// A set of trusted hosts when receiving server trust challenges. A challenge with host name contained in this set will be ignored. 
    /// You can use this set to specify the self-signed site. It only will be used if you don't specify the `authenticationChallengeResponder`. 
    /// If `authenticationChallengeResponder` is set, this property will be ignored and the implementation of `authenticationChallengeResponder` will be used instead.
    open var trustedHosts: Set<String>?
    
    /// Use this to set supply a configuration for the downloader. By default, NSURLSessionConfiguration.ephemeralSessionConfiguration() will be used. 
    /// You could change the configuration before a downloading task starts. A configuration without persistent storage for caches is requested for downloader working correctly.
    open var sessionConfiguration = URLSessionConfiguration.ephemeral {
        didSet {
            session?.invalidateAndCancel()
            session = URLSession(configuration: sessionConfiguration, delegate: sessionHandler, delegateQueue: nil)
        }
    }
    
    /// Whether the download requests should use pipline or not. Default is false.
    open var requestsUsePipelining = false

    fileprivate let sessionHandler: ImageDownloaderSessionHandler
    fileprivate var session: URLSession?
    
    /// Delegate of this `ImageDownloader` object. See `ImageDownloaderDelegate` protocol for more.
    open weak var delegate: ImageDownloaderDelegate?
    
    /// A responder for authentication challenge. 
    /// Downloader will forward the received authentication challenge for the downloading session to this responder.
    open weak var authenticationChallengeResponder: AuthenticationChallengeResponsable?
    
    // MARK: - Internal property
    let barrierQueue: DispatchQueue
    let processQueue: DispatchQueue
    let cancelQueue: DispatchQueue
    
    typealias CallbackPair = (progressBlock: ImageDownloaderProgressBlock?, completionHandler: ImageDownloaderCompletionHandler?)
    
    var fetchLoads = [URL: ImageFetchLoad]()
    
    // MARK: - Public method
    /// The default downloader.
    public static let `default` = ImageDownloader(name: "default")
    
    /**
    Init a downloader with name.
    
    - parameter name: The name for the downloader. It should not be empty.
    
    - returns: The downloader object.
    */
    public init(name: String) {
        if name.isEmpty {
            fatalError("[Kingfisher] You should specify a name for the downloader. A downloader with empty name is not permitted.")
        }
        
        barrierQueue = DispatchQueue(label: "com.onevcat.Kingfisher.ImageDownloader.Barrier.\(name)", attributes: .concurrent)
        processQueue = DispatchQueue(label: "com.onevcat.Kingfisher.ImageDownloader.Process.\(name)", attributes: .concurrent)
        cancelQueue = DispatchQueue(label: "com.onevcat.Kingfisher.ImageDownloader.Cancel.\(name)")
        
        sessionHandler = ImageDownloaderSessionHandler()

        // Provide a default implement for challenge responder.
        authenticationChallengeResponder = sessionHandler
        session = URLSession(configuration: sessionConfiguration, delegate: sessionHandler, delegateQueue: .main)
    }
    
    deinit {
        session?.invalidateAndCancel()
    }
    
    func fetchLoad(for url: URL) -> ImageFetchLoad? {
        var fetchLoad: ImageFetchLoad?
        barrierQueue.sync(flags: .barrier) { fetchLoad = fetchLoads[url] }
        return fetchLoad
    }
    
    /**
     Download an image with a URL and option.
     
     - parameter url:               Target URL.
     - parameter retrieveImageTask: The task to cooperate with cache. Pass `nil` if you are not trying to use downloader and cache.
     - parameter options:           The options could control download behavior. See `KingfisherOptionsInfo`.
     - parameter progressBlock:     Called when the download progress updated.
     - parameter completionHandler: Called when the download progress finishes.
     
     - returns: A downloading task. You could call `cancel` on it to stop the downloading process.
     */
    @discardableResult
    open func downloadImage(with url: URL,
                       retrieveImageTask: RetrieveImageTask? = nil,
                       options: KingfisherOptionsInfo? = nil,
                       progressBlock: ImageDownloaderProgressBlock? = nil,
                       completionHandler: ImageDownloaderCompletionHandler? = nil) -> RetrieveImageDownloadTask?
    {
        if let retrieveImageTask = retrieveImageTask, retrieveImageTask.cancelledBeforeDownloadStarting {
            completionHandler?(nil, NSError(domain: KingfisherErrorDomain, code: KingfisherError.downloadCancelledBeforeStarting.rawValue, userInfo: nil), nil, nil)
            return nil
        }
        
        let timeout = self.downloadTimeout == 0.0 ? 15.0 : self.downloadTimeout
        
        // We need to set the URL as the load key. So before setup progress, we need to ask the `requestModifier` for a final URL.
        var request = URLRequest(url: url, cachePolicy: .reloadIgnoringLocalCacheData, timeoutInterval: timeout)
        request.httpShouldUsePipelining = requestsUsePipelining

        if let modifier = options?.modifier {
            guard let r = modifier.modified(for: request) else {
                completionHandler?(nil, NSError(domain: KingfisherErrorDomain, code: KingfisherError.downloadCancelledBeforeStarting.rawValue, userInfo: nil), nil, nil)
                return nil
            }
            request = r
        }
        
        // There is a possibility that request modifier changed the url to `nil` or empty.
        guard let url = request.url, !url.absoluteString.isEmpty else {
            completionHandler?(nil, NSError(domain: KingfisherErrorDomain, code: KingfisherError.invalidURL.rawValue, userInfo: nil), nil, nil)
            return nil
        }
        
        var downloadTask: RetrieveImageDownloadTask?
        setup(progressBlock: progressBlock, with: completionHandler, for: url, options: options) {(session, fetchLoad) -> Void in
            if fetchLoad.downloadTask == nil {

                let task: URLSessionTask
                if options?.useDownloadTask ?? false {
                    task = session.downloadTask(with: request)
                } else {
                    task = session.dataTask(with: request)
                }
                
                fetchLoad.downloadTask = RetrieveImageDownloadTask(internalTask: task, ownerDownloader: self)
                
<<<<<<< HEAD
                task.priority = options?.downloadPriority ?? URLSessionTask.defaultPriority
                task.resume()
=======
                dataTask.priority = options?.downloadPriority ?? URLSessionTask.defaultPriority
>>>>>>> faf6005c
                self.delegate?.imageDownloader(self, willDownloadImageForURL: url, with: request)
                dataTask.resume()
                
                // Hold self while the task is executing.
                self.sessionHandler.downloadHolder = self
            }
            
            fetchLoad.downloadTaskCount += 1
            downloadTask = fetchLoad.downloadTask
            
            retrieveImageTask?.downloadTask = downloadTask
        }
        return downloadTask
    }
    
}

// MARK: - Download method
extension ImageDownloader {
    
    // A single key may have multiple callbacks. Only download once.
    func setup(progressBlock: ImageDownloaderProgressBlock?, with completionHandler: ImageDownloaderCompletionHandler?, for url: URL, options: KingfisherOptionsInfo?, started: @escaping ((URLSession, ImageFetchLoad) -> Void)) {

        func prepareFetchLoad() {
            barrierQueue.sync(flags: .barrier) {
                let loadObjectForURL = fetchLoads[url] ?? ImageFetchLoad()
                let callbackPair = (progressBlock: progressBlock, completionHandler: completionHandler)
                
                loadObjectForURL.contents.append((callbackPair, options ?? KingfisherEmptyOptionsInfo))
                
                fetchLoads[url] = loadObjectForURL
                
                if let session = session {
                    started(session, loadObjectForURL)
                }
            }
        }
        
        if let fetchLoad = fetchLoad(for: url), fetchLoad.downloadTaskCount == 0 {
            if fetchLoad.cancelSemaphore == nil {
                fetchLoad.cancelSemaphore = DispatchSemaphore(value: 0)
            }
            cancelQueue.async {
                _ = fetchLoad.cancelSemaphore?.wait(timeout: .distantFuture)
                fetchLoad.cancelSemaphore = nil
                prepareFetchLoad()
            }
        } else {
            prepareFetchLoad()
        }
    }
    
    private func cancelTaskImpl(_ task: RetrieveImageDownloadTask, fetchLoad: ImageFetchLoad? = nil, ignoreTaskCount: Bool = false) {
        
        func getFetchLoad(from task: RetrieveImageDownloadTask) -> ImageFetchLoad? {
            guard let URL = task.internalTask.originalRequest?.url,
                  let imageFetchLoad = self.fetchLoads[URL] else
            {
                return nil
            }
            return imageFetchLoad
        }
        
        guard let imageFetchLoad = fetchLoad ?? getFetchLoad(from: task) else {
            return
        }

        imageFetchLoad.downloadTaskCount -= 1
        if ignoreTaskCount || imageFetchLoad.downloadTaskCount == 0 {
            task.internalTask.cancel()
        }
    }
    
    func cancel(_ task: RetrieveImageDownloadTask) {
        barrierQueue.sync(flags: .barrier) { cancelTaskImpl(task) }
    }
    
    /// Cancel all downloading tasks. It will trigger the completion handlers for all not-yet-finished
    /// downloading tasks with an NSURLErrorCancelled error.
    ///
    /// If you need to only cancel a certain task, call `cancel()` on the `RetrieveImageDownloadTask`
    /// returned by the downloading methods.
    public func cancelAll() {
        barrierQueue.sync(flags: .barrier) {
            fetchLoads.forEach { v in
                let fetchLoad = v.value
                guard let task = fetchLoad.downloadTask else { return }
                cancelTaskImpl(task, fetchLoad: fetchLoad, ignoreTaskCount: true)
            }
        }
    }
}

// MARK: - NSURLSessionDataDelegate

/// Delegate class for `NSURLSessionTaskDelegate`.
/// The session object will hold its delegate until it gets invalidated.
/// If we use `ImageDownloader` as the session delegate, it will not be released.
/// So we need an additional handler to break the retain cycle.
// See https://github.com/onevcat/Kingfisher/issues/235
final class ImageDownloaderSessionHandler: NSObject, URLSessionDataDelegate, URLSessionDownloadDelegate, AuthenticationChallengeResponsable {

    // The holder will keep downloader not released while a data task is being executed.
    // It will be set when the task started, and reset when the task finished.
    var downloadHolder: ImageDownloader?
    
    func urlSession(_ session: URLSession, dataTask: URLSessionDataTask, didReceive response: URLResponse, completionHandler: @escaping (URLSession.ResponseDisposition) -> Void) {
        
        guard let downloader = downloadHolder else {
            completionHandler(.cancel)
            return
        }
        
        if let statusCode = (response as? HTTPURLResponse)?.statusCode,
           let url = dataTask.originalRequest?.url,
            !(downloader.delegate ?? downloader).isValidStatusCode(statusCode, for: downloader)
        {
            let error = NSError(domain: KingfisherErrorDomain,
                                code: KingfisherError.invalidStatusCode.rawValue,
                                userInfo: [KingfisherErrorStatusCodeKey: statusCode, NSLocalizedDescriptionKey: HTTPURLResponse.localizedString(forStatusCode: statusCode)])
            
            // Needs to be called before callCompletionHandlerFailure() because it removes downloadHolder
            if let downloader = downloadHolder {
                downloader.delegate?.imageDownloader(downloader, didFinishDownloadingImageForURL: url, with: response, error: error)
            }
            
            callCompletionHandlerFailure(error: error, url: url)
        }

        completionHandler(.allow)
    }
    
    func urlSession(_ session: URLSession, dataTask: URLSessionDataTask, didReceive data: Data) {

        guard let downloader = downloadHolder else {
            return
        }

        if let url = dataTask.originalRequest?.url, let fetchLoad = downloader.fetchLoad(for: url) {
            fetchLoad.responseData.append(data)
            
            if let expectedLength = dataTask.response?.expectedContentLength {
                for content in fetchLoad.contents {
                    DispatchQueue.main.async {
                        content.callback.progressBlock?(Int64(fetchLoad.responseData.length), expectedLength)
                    }
                }
            }
        }
    }


    func urlSession(_ session: URLSession, downloadTask: URLSessionDownloadTask, didFinishDownloadingTo location: URL) {

        guard let url = downloadTask.originalRequest?.url else {
            return
        }

//        guard let downloader = downloadHolder else {
//            return
//        }

//        guard let fetchLoad = downloader.fetchLoad(for: url) else {
//            return
//        }
//        let defaultIdentifier = DefaultImageProcessor.default.identifier
//
//        var fileLocation: URL?
//        var readOptions = NSData.ReadingOptions()
//
//        for idx in 0..<fetchLoad.contents.count {
//
//            let content = fetchLoad.contents[idx]
//
//            readOptions = content.options.dataReadingOptions.union(readOptions)
//
//            let moveFile = (idx == fetchLoad.contents.count-1)
//            if let cacheLocation =
//                content.options.targetCache.addFile(location,
//                                                    moveFile: moveFile,
//                                                    overwriteExisting: false,
//                                                    forKey: url.cacheKey,
//                                                    processorIdentifier: defaultIdentifier) {
//                fileLocation = cacheLocation
//            }
//        }
//        // we need the file somewhere before we leave this delegate method.
//        // we either didn't have any contents active, or they all already had a copy.
//        if fileLocation == nil {
//            fileLocation = KingfisherManager.shared.cache.addFile(location,
//                                                                  moveFile: true,
//                                                                  overwriteExisting: true,
//                                                                  forKey: url.cacheKey,
//                                                                  processorIdentifier: defaultIdentifier)
//        }
//        let file = fileLocation ?? location
        do {
            let fileData = try Data(contentsOf: location, options: .mappedIfSafe)
            processImage(for: downloadTask, url: url, downloadedFileData: fileData)
        }
        catch {
            callCompletionHandlerFailure(error: error, url: url)
        }

    }

    func urlSession(_ session: URLSession, downloadTask: URLSessionDownloadTask, didWriteData bytesWritten: Int64, totalBytesWritten: Int64, totalBytesExpectedToWrite: Int64) {

        guard let downloader = downloadHolder else {
            return
        }

        if let url = downloadTask.originalRequest?.url, let fetchLoad = downloader.fetchLoad(for: url) {
            for content in fetchLoad.contents {
                DispatchQueue.main.async {
                    content.callback.progressBlock?(totalBytesWritten, totalBytesExpectedToWrite)
                }
            }
        }

    }

    func urlSession(_ session: URLSession, task: URLSessionTask, didCompleteWithError error: Error?) {
        
        guard let url = task.originalRequest?.url else {
            return
        }
        
        if let downloader = downloadHolder {
            downloader.delegate?.imageDownloader(downloader, didFinishDownloadingImageForURL: url, with: task.response, error: error)
        }
        
        guard error == nil else {
            callCompletionHandlerFailure(error: error!, url: url)
            return
        }
        
        processImage(for: task, url: url)
    }
    
    /**
    This method is exposed since the compiler requests. Do not call it.
    */
    func urlSession(_ session: URLSession, didReceive challenge: URLAuthenticationChallenge, completionHandler: @escaping (URLSession.AuthChallengeDisposition, URLCredential?) -> Void) {
        guard let downloader = downloadHolder else {
            return
        }
        
        downloader.authenticationChallengeResponder?.downloader(downloader, didReceive: challenge, completionHandler: completionHandler)
    }
    
    func urlSession(_ session: URLSession, task: URLSessionTask, didReceive challenge: URLAuthenticationChallenge, completionHandler: @escaping (URLSession.AuthChallengeDisposition, URLCredential?) -> Void) {
        guard let downloader = downloadHolder else {
            return
        }
        
        downloader.authenticationChallengeResponder?.downloader(downloader, task: task, didReceive: challenge, completionHandler: completionHandler)
    }
    
    private func cleanFetchLoad(for url: URL) {
        guard let downloader = downloadHolder else {
            return
        }

        downloader.barrierQueue.sync(flags: .barrier) {
            downloader.fetchLoads.removeValue(forKey: url)
            if downloader.fetchLoads.isEmpty {
                downloadHolder = nil
            }
        }
    }
    
    private func callCompletionHandlerFailure(error: Error, url: URL) {
        guard let downloader = downloadHolder, let fetchLoad = downloader.fetchLoad(for: url) else {
            return
        }
        
        // We need to clean the fetch load first, before actually calling completion handler.
        cleanFetchLoad(for: url)
        
        var leftSignal: Int
        repeat {
            leftSignal = fetchLoad.cancelSemaphore?.signal() ?? 0
        } while leftSignal != 0
        
        for content in fetchLoad.contents {
            content.options.callbackDispatchQueue.safeAsync {
                content.callback.completionHandler?(nil, error as NSError, url, nil)
            }
        }
    }

    private func processImage(for task: URLSessionTask, url: URL, downloadedFileData: Data? = nil) {

        guard let downloader = downloadHolder else {
            return
        }

        // We are on main queue when receiving this.
        downloader.processQueue.async {
            
            guard let fetchLoad = downloader.fetchLoad(for: url) else {
                return
            }
            
            self.cleanFetchLoad(for: url)
            
            let data: Data?
            let fetchedData = downloadedFileData ?? fetchLoad.responseData as Data

            if let delegate = downloader.delegate {
                data = delegate.imageDownloader(downloader, didDownload: fetchedData, for: url)
            } else {
                data = fetchedData
            }
            
            // Cache the processed images. So we do not need to re-process the image if using the same processor.
            // Key is the identifier of processor.
            var imageCache: [String: Image] = [:]
            for content in fetchLoad.contents {
                
                let options = content.options
                let completionHandler = content.callback.completionHandler
                let callbackQueue = options.callbackDispatchQueue
                
                let processor = options.processor
                var image = imageCache[processor.identifier]
                if let data = data, image == nil {
                    image = processor.process(item: .data(data), options: options)
                    // Add the processed image to cache. 
                    // If `image` is nil, nothing will happen (since the key is not existing before).
                    imageCache[processor.identifier] = image
                }
                
                if let image = image {

                    downloader.delegate?.imageDownloader(downloader, didDownload: image, for: url, with: task.response)

                    let imageModifier = options.imageModifier
                    let finalImage = imageModifier.modify(image)

                    if options.backgroundDecode {
                        let decodedImage = finalImage.kf.decoded
                        callbackQueue.safeAsync { completionHandler?(decodedImage, nil, url, data) }
                    } else {
                        callbackQueue.safeAsync { completionHandler?(finalImage, nil, url, data) }
                    }
                    
                } else {
                    if let res = task.response as? HTTPURLResponse , res.statusCode == 304 {
                        let notModified = NSError(domain: KingfisherErrorDomain, code: KingfisherError.notModified.rawValue, userInfo: nil)
                        completionHandler?(nil, notModified, url, nil)
                        continue
                    }
                    
                    let badData = NSError(domain: KingfisherErrorDomain, code: KingfisherError.badData.rawValue, userInfo: nil)
                    callbackQueue.safeAsync { completionHandler?(nil, badData, url, nil) }
                }
            }
        }
    }
}

// Placeholder. For retrieving extension methods of ImageDownloaderDelegate
extension ImageDownloader: ImageDownloaderDelegate {}
<|MERGE_RESOLUTION|>--- conflicted
+++ resolved
@@ -369,14 +369,9 @@
                 
                 fetchLoad.downloadTask = RetrieveImageDownloadTask(internalTask: task, ownerDownloader: self)
                 
-<<<<<<< HEAD
                 task.priority = options?.downloadPriority ?? URLSessionTask.defaultPriority
+                self.delegate?.imageDownloader(self, willDownloadImageForURL: url, with: request)
                 task.resume()
-=======
-                dataTask.priority = options?.downloadPriority ?? URLSessionTask.defaultPriority
->>>>>>> faf6005c
-                self.delegate?.imageDownloader(self, willDownloadImageForURL: url, with: request)
-                dataTask.resume()
                 
                 // Hold self while the task is executing.
                 self.sessionHandler.downloadHolder = self


fastlane_version "1.37.0"

default_platform :ios

platform :ios do
  desc "Runs all the tests"
  lane :tests do
    test(destination: "platform=macOS")
    test(destination: "platform=iOS Simulator,name=iPhone 14")
    test(destination: "platform=tvOS Simulator,name=Apple TV")
    build(destination: "platform=watchOS Simulator,name=Apple Watch Series 8 (41mm)")
  end
    
  lane :test_ci do
    if ENV["DESTINATION"].include? "watchOS" then
        build(destination: ENV["DESTINATION"])
    else
        test(destination: ENV["DESTINATION"])
    end
  end

  lane :test do |options|
    scan(
      scheme: "Kingfisher", 
      clean: true, 
      destination: options[:destination]
    )
  end

  lane :build do |options|
    gym(
      workspace: "Kingfisher.xcworkspace",
      configuration: "Debug",
      scheme: "Kingfisher",
      destination: options[:destination]
    )
  end

  desc "Lint"
  lane :lint do
    pod_lib_lint
    spm
  end
  
  desc "Release new version"
  lane :release do |options|
    target_version = options[:version]
    raise "The version is missed. Use `fastlane release version:{version_number}`.`" if target_version.nil?
    
    ensure_git_branch
    ensure_git_status_clean
    
    skip_tests =  options[:skip_tests]
    tests unless skip_tests
    
    lint

    sync_build_number_to_git
    increment_version_number(version_number: target_version)
    version_bump_podspec(path: "Kingfisher.podspec", version_number: target_version)
    
    log = extract_current_change_log(version: target_version)
    release_log = update_change_log(log: log)
    
    git_commit_all(message: "Bump version to #{target_version}")
    
    Actions.sh("git tag -s #{target_version} -m ''")
    
    push_to_git_remote
    
    xcframework(version: target_version)
    set_github_release(
      repository_name: "onevcat/Kingfisher",
      api_token: ENV['GITHUB_TOKEN'],
      name: release_log[:title],
      tag_name: target_version,
      description: release_log[:text],
      upload_assets: ["build/Kingfisher-#{target_version}.zip"]
    )
    
    pod_push
  end

  lane :xcframework do |options|
    target_version = "Kingfisher-#{options[:version]}"
    
<<<<<<< HEAD
=======
    xcversion(version: "~> 15.4")
>>>>>>> 7e1d2c0d
    FileUtils.rm_rf '../build'
    
    frameworks = {}
    
    ["macosx",
     "iphoneos", 
     "iphonesimulator", 
     "appletvos", 
     "appletvsimulator", 
     "watchos", 
     "watchsimulator",
     "xros",
     "xrsimulator"
    ].each do |sdk|
      archive_path = "build/Kingfisher-#{sdk}.xcarchive"
      xcodebuild(
        archive: true,
        archive_path: archive_path,
        scheme: "Kingfisher",
        sdk: sdk,
        build_settings: {
          "BUILD_LIBRARY_FOR_DISTRIBUTION" => "YES",
          "SKIP_INSTALL" => "NO"
        }
      )

      dSYM_path = "#{Dir.pwd}/../#{archive_path}/dSYMs/Kingfisher.framework.dSYM"
      frameworks["#{archive_path}/Products/Library/Frameworks/Kingfisher.framework"] = { dsyms: dSYM_path }
    end

    create_xcframework(
      frameworks_with_dsyms: frameworks, 
      output: "build/#{target_version}/Kingfisher.xcframework"
    )

    Actions.sh("codesign --timestamp -v --sign 'Apple Distribution: Wei Wang (A4YJ9MRZ66)' ../build/#{target_version}/Kingfisher.xcframework")

    zip(
      path: "build/#{target_version}",
      output_path: "build/#{target_version}.zip",
      symlinks: true
    )
  end

  before_all do |lane|
    xcode_version = ENV["XCODE_VERSION"] || "15.4"
    xcodes(version: xcode_version, select_for_current_build_only: true)
  end

  after_all do |lane|
  
  end

  error do |lane, exception|
  
  end
end<|MERGE_RESOLUTION|>--- conflicted
+++ resolved
@@ -85,10 +85,7 @@
   lane :xcframework do |options|
     target_version = "Kingfisher-#{options[:version]}"
     
-<<<<<<< HEAD
-=======
     xcversion(version: "~> 15.4")
->>>>>>> 7e1d2c0d
     FileUtils.rm_rf '../build'
     
     frameworks = {}

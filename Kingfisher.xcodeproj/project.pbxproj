// !$*UTF8*$!
{
	archiveVersion = 1;
	classes = {
	};
	objectVersion = 46;
	objects = {

/* Begin PBXBuildFile section */
		0D9C68098E20AB4F19D7C313 /* libPods-KingfisherTests.a in Frameworks */ = {isa = PBXBuildFile; fileRef = A9E621E297FEFAD35D39C34E /* libPods-KingfisherTests.a */; };
<<<<<<< HEAD
=======
		4B2C4DF81B7D7ACD000912CA /* Resource.swift in Sources */ = {isa = PBXBuildFile; fileRef = 4B2C4DF71B7D7ACD000912CA /* Resource.swift */; };
		4B3E714F1B02005900F5AAED /* WatchKit.framework in Frameworks */ = {isa = PBXBuildFile; fileRef = 4B3E714D1B01FEB200F5AAED /* WatchKit.framework */; settings = {ATTRIBUTES = (Weak, ); }; };
>>>>>>> 6c9aa30c
		4B412CA51AE8A2F9008D530A /* KingfisherOptionsInfo.swift in Sources */ = {isa = PBXBuildFile; fileRef = 4B412CA41AE8A2F9008D530A /* KingfisherOptionsInfo.swift */; };
		4B6D4F651AE0A46D0084D15B /* UIImageViewExtensionTests.swift in Sources */ = {isa = PBXBuildFile; fileRef = 4B6D4F641AE0A46D0084D15B /* UIImageViewExtensionTests.swift */; };
		4B6D4F671AE0B82A0084D15B /* UIButtonExtensionTests.swift in Sources */ = {isa = PBXBuildFile; fileRef = 4B6D4F661AE0B82A0084D15B /* UIButtonExtensionTests.swift */; };
		4B82DDFC1AD7701900074995 /* ImageCacheTests.swift in Sources */ = {isa = PBXBuildFile; fileRef = 4B82DDFB1AD7701900074995 /* ImageCacheTests.swift */; };
		4B945B211ADBB20200D1545E /* UIButton+Kingfisher.swift in Sources */ = {isa = PBXBuildFile; fileRef = 4B945B201ADBB20200D1545E /* UIButton+Kingfisher.swift */; };
		4BAFBA3D1AD671E400FB0300 /* CollectionViewCell.swift in Sources */ = {isa = PBXBuildFile; fileRef = 4BAFBA3C1AD671E400FB0300 /* CollectionViewCell.swift */; };
		4BBA04C21AD795C500A5CF82 /* ImageDownloaderTests.swift in Sources */ = {isa = PBXBuildFile; fileRef = 4BBA04C11AD795C500A5CF82 /* ImageDownloaderTests.swift */; };
		4BBA04C41AD7986100A5CF82 /* KingfisherTestHelper.swift in Sources */ = {isa = PBXBuildFile; fileRef = 4BBA04C31AD7986100A5CF82 /* KingfisherTestHelper.swift */; };
		D151E72B1AD3C48D004FD4AE /* UIImage+Decode.swift in Sources */ = {isa = PBXBuildFile; fileRef = D151E72A1AD3C48D004FD4AE /* UIImage+Decode.swift */; };
		D166E4CD1B73820700B129E3 /* UIImage+Normalize.swift in Sources */ = {isa = PBXBuildFile; fileRef = D166E4CC1B73820700B129E3 /* UIImage+Normalize.swift */; };
		D1ED2D111AD2CFA600CFC3EB /* AppDelegate.swift in Sources */ = {isa = PBXBuildFile; fileRef = D1ED2D101AD2CFA600CFC3EB /* AppDelegate.swift */; };
		D1ED2D131AD2CFA600CFC3EB /* ViewController.swift in Sources */ = {isa = PBXBuildFile; fileRef = D1ED2D121AD2CFA600CFC3EB /* ViewController.swift */; };
		D1ED2D161AD2CFA600CFC3EB /* Main.storyboard in Resources */ = {isa = PBXBuildFile; fileRef = D1ED2D141AD2CFA600CFC3EB /* Main.storyboard */; };
		D1ED2D181AD2CFA600CFC3EB /* Images.xcassets in Resources */ = {isa = PBXBuildFile; fileRef = D1ED2D171AD2CFA600CFC3EB /* Images.xcassets */; };
		D1ED2D1B1AD2CFA600CFC3EB /* LaunchScreen.xib in Resources */ = {isa = PBXBuildFile; fileRef = D1ED2D191AD2CFA600CFC3EB /* LaunchScreen.xib */; };
		D1ED2D3A1AD2D09F00CFC3EB /* Kingfisher.h in Headers */ = {isa = PBXBuildFile; fileRef = D1ED2D391AD2D09F00CFC3EB /* Kingfisher.h */; settings = {ATTRIBUTES = (Public, ); }; };
		D1ED2D401AD2D09F00CFC3EB /* Kingfisher.framework in Frameworks */ = {isa = PBXBuildFile; fileRef = D1ED2D351AD2D09F00CFC3EB /* Kingfisher.framework */; };
		D1ED2D4C1AD2D09F00CFC3EB /* Kingfisher.framework in Frameworks */ = {isa = PBXBuildFile; fileRef = D1ED2D351AD2D09F00CFC3EB /* Kingfisher.framework */; };
		D1ED2D4D1AD2D09F00CFC3EB /* Kingfisher.framework in Embed Frameworks */ = {isa = PBXBuildFile; fileRef = D1ED2D351AD2D09F00CFC3EB /* Kingfisher.framework */; settings = {ATTRIBUTES = (CodeSignOnCopy, RemoveHeadersOnCopy, ); }; };
		D1ED2D5B1AD2D0F900CFC3EB /* String+MD5.swift in Sources */ = {isa = PBXBuildFile; fileRef = D1ED2D551AD2D0F900CFC3EB /* String+MD5.swift */; };
		D1ED2D5C1AD2D0F900CFC3EB /* UIImageView+Kingfisher.swift in Sources */ = {isa = PBXBuildFile; fileRef = D1ED2D561AD2D0F900CFC3EB /* UIImageView+Kingfisher.swift */; };
		D1ED2D5D1AD2D0F900CFC3EB /* ImageCache.swift in Sources */ = {isa = PBXBuildFile; fileRef = D1ED2D571AD2D0F900CFC3EB /* ImageCache.swift */; };
		D1ED2D5E1AD2D0F900CFC3EB /* ImageDownloader.swift in Sources */ = {isa = PBXBuildFile; fileRef = D1ED2D581AD2D0F900CFC3EB /* ImageDownloader.swift */; };
		D1ED2D5F1AD2D0F900CFC3EB /* KingfisherManager.swift in Sources */ = {isa = PBXBuildFile; fileRef = D1ED2D591AD2D0F900CFC3EB /* KingfisherManager.swift */; };
		D1ED2D601AD2D0F900CFC3EB /* KingfisherOptions.swift in Sources */ = {isa = PBXBuildFile; fileRef = D1ED2D5A1AD2D0F900CFC3EB /* KingfisherOptions.swift */; };
/* End PBXBuildFile section */

/* Begin PBXContainerItemProxy section */
		D1ED2D411AD2D09F00CFC3EB /* PBXContainerItemProxy */ = {
			isa = PBXContainerItemProxy;
			containerPortal = D1ED2D031AD2CFA600CFC3EB /* Project object */;
			proxyType = 1;
			remoteGlobalIDString = D1ED2D341AD2D09F00CFC3EB;
			remoteInfo = Kingfisher;
		};
		D1ED2D431AD2D09F00CFC3EB /* PBXContainerItemProxy */ = {
			isa = PBXContainerItemProxy;
			containerPortal = D1ED2D031AD2CFA600CFC3EB /* Project object */;
			proxyType = 1;
			remoteGlobalIDString = D1ED2D0A1AD2CFA600CFC3EB;
			remoteInfo = "Kingfisher-Demo";
		};
		D1ED2D4A1AD2D09F00CFC3EB /* PBXContainerItemProxy */ = {
			isa = PBXContainerItemProxy;
			containerPortal = D1ED2D031AD2CFA600CFC3EB /* Project object */;
			proxyType = 1;
			remoteGlobalIDString = D1ED2D341AD2D09F00CFC3EB;
			remoteInfo = Kingfisher;
		};
/* End PBXContainerItemProxy section */

/* Begin PBXCopyFilesBuildPhase section */
		4BE2C9E61B381D42005313E5 /* Embed Watch Content */ = {
			isa = PBXCopyFilesBuildPhase;
			buildActionMask = 2147483647;
			dstPath = "$(CONTENTS_FOLDER_PATH)/Watch";
			dstSubfolderSpec = 16;
			files = (
			);
			name = "Embed Watch Content";
			runOnlyForDeploymentPostprocessing = 0;
		};
		D1ED2D511AD2D09F00CFC3EB /* Embed Frameworks */ = {
			isa = PBXCopyFilesBuildPhase;
			buildActionMask = 2147483647;
			dstPath = "";
			dstSubfolderSpec = 10;
			files = (
				D1ED2D4D1AD2D09F00CFC3EB /* Kingfisher.framework in Embed Frameworks */,
			);
			name = "Embed Frameworks";
			runOnlyForDeploymentPostprocessing = 0;
		};
/* End PBXCopyFilesBuildPhase section */

/* Begin PBXFileReference section */
		4B2C4DF71B7D7ACD000912CA /* Resource.swift */ = {isa = PBXFileReference; fileEncoding = 4; lastKnownFileType = sourcecode.swift; path = Resource.swift; sourceTree = "<group>"; };
		4B3E714D1B01FEB200F5AAED /* WatchKit.framework */ = {isa = PBXFileReference; lastKnownFileType = wrapper.framework; name = WatchKit.framework; path = System/Library/Frameworks/WatchKit.framework; sourceTree = SDKROOT; };
		4B412CA41AE8A2F9008D530A /* KingfisherOptionsInfo.swift */ = {isa = PBXFileReference; fileEncoding = 4; lastKnownFileType = sourcecode.swift; path = KingfisherOptionsInfo.swift; sourceTree = "<group>"; };
		4B6D4F641AE0A46D0084D15B /* UIImageViewExtensionTests.swift */ = {isa = PBXFileReference; fileEncoding = 4; lastKnownFileType = sourcecode.swift; path = UIImageViewExtensionTests.swift; sourceTree = "<group>"; };
		4B6D4F661AE0B82A0084D15B /* UIButtonExtensionTests.swift */ = {isa = PBXFileReference; fileEncoding = 4; lastKnownFileType = sourcecode.swift; path = UIButtonExtensionTests.swift; sourceTree = "<group>"; };
		4B82DDFB1AD7701900074995 /* ImageCacheTests.swift */ = {isa = PBXFileReference; fileEncoding = 4; lastKnownFileType = sourcecode.swift; path = ImageCacheTests.swift; sourceTree = "<group>"; };
		4B945B201ADBB20200D1545E /* UIButton+Kingfisher.swift */ = {isa = PBXFileReference; fileEncoding = 4; lastKnownFileType = sourcecode.swift; path = "UIButton+Kingfisher.swift"; sourceTree = "<group>"; };
		4BAFBA3C1AD671E400FB0300 /* CollectionViewCell.swift */ = {isa = PBXFileReference; fileEncoding = 4; lastKnownFileType = sourcecode.swift; path = CollectionViewCell.swift; sourceTree = "<group>"; };
		4BBA04BD1AD77F7E00A5CF82 /* KingfisherTests-Bridging-Header.h */ = {isa = PBXFileReference; lastKnownFileType = sourcecode.c.h; path = "KingfisherTests-Bridging-Header.h"; sourceTree = "<group>"; };
		4BBA04C11AD795C500A5CF82 /* ImageDownloaderTests.swift */ = {isa = PBXFileReference; fileEncoding = 4; lastKnownFileType = sourcecode.swift; path = ImageDownloaderTests.swift; sourceTree = "<group>"; };
		4BBA04C31AD7986100A5CF82 /* KingfisherTestHelper.swift */ = {isa = PBXFileReference; fileEncoding = 4; lastKnownFileType = sourcecode.swift; path = KingfisherTestHelper.swift; sourceTree = "<group>"; };
		A8D69912DD16C2942EB1F40E /* Pods-KingfisherTests.release.xcconfig */ = {isa = PBXFileReference; includeInIndex = 1; lastKnownFileType = text.xcconfig; name = "Pods-KingfisherTests.release.xcconfig"; path = "Pods/Target Support Files/Pods-KingfisherTests/Pods-KingfisherTests.release.xcconfig"; sourceTree = "<group>"; };
		A9E621E297FEFAD35D39C34E /* libPods-KingfisherTests.a */ = {isa = PBXFileReference; explicitFileType = archive.ar; includeInIndex = 0; path = "libPods-KingfisherTests.a"; sourceTree = BUILT_PRODUCTS_DIR; };
		D151E72A1AD3C48D004FD4AE /* UIImage+Decode.swift */ = {isa = PBXFileReference; fileEncoding = 4; lastKnownFileType = sourcecode.swift; path = "UIImage+Decode.swift"; sourceTree = "<group>"; };
		D166E4CC1B73820700B129E3 /* UIImage+Normalize.swift */ = {isa = PBXFileReference; fileEncoding = 4; lastKnownFileType = sourcecode.swift; path = "UIImage+Normalize.swift"; sourceTree = "<group>"; };
		D1ED2D0B1AD2CFA600CFC3EB /* Kingfisher-Demo.app */ = {isa = PBXFileReference; explicitFileType = wrapper.application; includeInIndex = 0; path = "Kingfisher-Demo.app"; sourceTree = BUILT_PRODUCTS_DIR; };
		D1ED2D0F1AD2CFA600CFC3EB /* Info.plist */ = {isa = PBXFileReference; lastKnownFileType = text.plist.xml; path = Info.plist; sourceTree = "<group>"; };
		D1ED2D101AD2CFA600CFC3EB /* AppDelegate.swift */ = {isa = PBXFileReference; lastKnownFileType = sourcecode.swift; path = AppDelegate.swift; sourceTree = "<group>"; };
		D1ED2D121AD2CFA600CFC3EB /* ViewController.swift */ = {isa = PBXFileReference; lastKnownFileType = sourcecode.swift; path = ViewController.swift; sourceTree = "<group>"; };
		D1ED2D151AD2CFA600CFC3EB /* Base */ = {isa = PBXFileReference; lastKnownFileType = file.storyboard; name = Base; path = Base.lproj/Main.storyboard; sourceTree = "<group>"; };
		D1ED2D171AD2CFA600CFC3EB /* Images.xcassets */ = {isa = PBXFileReference; lastKnownFileType = folder.assetcatalog; path = Images.xcassets; sourceTree = "<group>"; };
		D1ED2D1A1AD2CFA600CFC3EB /* Base */ = {isa = PBXFileReference; lastKnownFileType = file.xib; name = Base; path = Base.lproj/LaunchScreen.xib; sourceTree = "<group>"; };
		D1ED2D351AD2D09F00CFC3EB /* Kingfisher.framework */ = {isa = PBXFileReference; explicitFileType = wrapper.framework; includeInIndex = 0; path = Kingfisher.framework; sourceTree = BUILT_PRODUCTS_DIR; };
		D1ED2D381AD2D09F00CFC3EB /* Info.plist */ = {isa = PBXFileReference; lastKnownFileType = text.plist.xml; path = Info.plist; sourceTree = "<group>"; };
		D1ED2D391AD2D09F00CFC3EB /* Kingfisher.h */ = {isa = PBXFileReference; lastKnownFileType = sourcecode.c.h; path = Kingfisher.h; sourceTree = "<group>"; };
		D1ED2D3F1AD2D09F00CFC3EB /* KingfisherTests.xctest */ = {isa = PBXFileReference; explicitFileType = wrapper.cfbundle; includeInIndex = 0; path = KingfisherTests.xctest; sourceTree = BUILT_PRODUCTS_DIR; };
		D1ED2D471AD2D09F00CFC3EB /* Info.plist */ = {isa = PBXFileReference; lastKnownFileType = text.plist.xml; path = Info.plist; sourceTree = "<group>"; };
		D1ED2D551AD2D0F900CFC3EB /* String+MD5.swift */ = {isa = PBXFileReference; fileEncoding = 4; lastKnownFileType = sourcecode.swift; path = "String+MD5.swift"; sourceTree = "<group>"; };
		D1ED2D561AD2D0F900CFC3EB /* UIImageView+Kingfisher.swift */ = {isa = PBXFileReference; fileEncoding = 4; lastKnownFileType = sourcecode.swift; path = "UIImageView+Kingfisher.swift"; sourceTree = "<group>"; };
		D1ED2D571AD2D0F900CFC3EB /* ImageCache.swift */ = {isa = PBXFileReference; fileEncoding = 4; lastKnownFileType = sourcecode.swift; path = ImageCache.swift; sourceTree = "<group>"; };
		D1ED2D581AD2D0F900CFC3EB /* ImageDownloader.swift */ = {isa = PBXFileReference; fileEncoding = 4; lastKnownFileType = sourcecode.swift; path = ImageDownloader.swift; sourceTree = "<group>"; };
		D1ED2D591AD2D0F900CFC3EB /* KingfisherManager.swift */ = {isa = PBXFileReference; fileEncoding = 4; lastKnownFileType = sourcecode.swift; path = KingfisherManager.swift; sourceTree = "<group>"; };
		D1ED2D5A1AD2D0F900CFC3EB /* KingfisherOptions.swift */ = {isa = PBXFileReference; fileEncoding = 4; lastKnownFileType = sourcecode.swift; path = KingfisherOptions.swift; sourceTree = "<group>"; };
		D809C0611AAB7CA1AE240862 /* Pods-KingfisherTests.debug.xcconfig */ = {isa = PBXFileReference; includeInIndex = 1; lastKnownFileType = text.xcconfig; name = "Pods-KingfisherTests.debug.xcconfig"; path = "Pods/Target Support Files/Pods-KingfisherTests/Pods-KingfisherTests.debug.xcconfig"; sourceTree = "<group>"; };
/* End PBXFileReference section */

/* Begin PBXFrameworksBuildPhase section */
		D1ED2D081AD2CFA600CFC3EB /* Frameworks */ = {
			isa = PBXFrameworksBuildPhase;
			buildActionMask = 2147483647;
			files = (
				D1ED2D4C1AD2D09F00CFC3EB /* Kingfisher.framework in Frameworks */,
			);
			runOnlyForDeploymentPostprocessing = 0;
		};
		D1ED2D311AD2D09F00CFC3EB /* Frameworks */ = {
			isa = PBXFrameworksBuildPhase;
			buildActionMask = 2147483647;
			files = (
			);
			runOnlyForDeploymentPostprocessing = 0;
		};
		D1ED2D3C1AD2D09F00CFC3EB /* Frameworks */ = {
			isa = PBXFrameworksBuildPhase;
			buildActionMask = 2147483647;
			files = (
				D1ED2D401AD2D09F00CFC3EB /* Kingfisher.framework in Frameworks */,
				0D9C68098E20AB4F19D7C313 /* libPods-KingfisherTests.a in Frameworks */,
			);
			runOnlyForDeploymentPostprocessing = 0;
		};
/* End PBXFrameworksBuildPhase section */

/* Begin PBXGroup section */
		9C068B80BAB8294A1732ADC5 /* Pods */ = {
			isa = PBXGroup;
			children = (
				D809C0611AAB7CA1AE240862 /* Pods-KingfisherTests.debug.xcconfig */,
				A8D69912DD16C2942EB1F40E /* Pods-KingfisherTests.release.xcconfig */,
			);
			name = Pods;
			sourceTree = "<group>";
		};
		D1ED2D021AD2CFA600CFC3EB = {
			isa = PBXGroup;
			children = (
				D1ED2D0D1AD2CFA600CFC3EB /* Kingfisher-Demo */,
				D1ED2D361AD2D09F00CFC3EB /* Kingfisher */,
				D1ED2D451AD2D09F00CFC3EB /* KingfisherTests */,
				D1ED2D0C1AD2CFA600CFC3EB /* Products */,
				9C068B80BAB8294A1732ADC5 /* Pods */,
				EA99D30544BD22799F7A5367 /* Frameworks */,
			);
			sourceTree = "<group>";
		};
		D1ED2D0C1AD2CFA600CFC3EB /* Products */ = {
			isa = PBXGroup;
			children = (
				D1ED2D0B1AD2CFA600CFC3EB /* Kingfisher-Demo.app */,
				D1ED2D351AD2D09F00CFC3EB /* Kingfisher.framework */,
				D1ED2D3F1AD2D09F00CFC3EB /* KingfisherTests.xctest */,
			);
			name = Products;
			sourceTree = "<group>";
		};
		D1ED2D0D1AD2CFA600CFC3EB /* Kingfisher-Demo */ = {
			isa = PBXGroup;
			children = (
				4BAFBA3C1AD671E400FB0300 /* CollectionViewCell.swift */,
				D1ED2D101AD2CFA600CFC3EB /* AppDelegate.swift */,
				D1ED2D121AD2CFA600CFC3EB /* ViewController.swift */,
				D1ED2D141AD2CFA600CFC3EB /* Main.storyboard */,
				D1ED2D171AD2CFA600CFC3EB /* Images.xcassets */,
				D1ED2D191AD2CFA600CFC3EB /* LaunchScreen.xib */,
				D1ED2D0E1AD2CFA600CFC3EB /* Supporting Files */,
			);
			path = "Kingfisher-Demo";
			sourceTree = "<group>";
		};
		D1ED2D0E1AD2CFA600CFC3EB /* Supporting Files */ = {
			isa = PBXGroup;
			children = (
				D1ED2D0F1AD2CFA600CFC3EB /* Info.plist */,
			);
			name = "Supporting Files";
			sourceTree = "<group>";
		};
		D1ED2D361AD2D09F00CFC3EB /* Kingfisher */ = {
			isa = PBXGroup;
			children = (
				D1ED2D391AD2D09F00CFC3EB /* Kingfisher.h */,
				D1ED2D551AD2D0F900CFC3EB /* String+MD5.swift */,
				D1ED2D561AD2D0F900CFC3EB /* UIImageView+Kingfisher.swift */,
				4B945B201ADBB20200D1545E /* UIButton+Kingfisher.swift */,
				D151E72A1AD3C48D004FD4AE /* UIImage+Decode.swift */,
				D166E4CC1B73820700B129E3 /* UIImage+Normalize.swift */,
				D1ED2D571AD2D0F900CFC3EB /* ImageCache.swift */,
				D1ED2D581AD2D0F900CFC3EB /* ImageDownloader.swift */,
				D1ED2D591AD2D0F900CFC3EB /* KingfisherManager.swift */,
				D1ED2D5A1AD2D0F900CFC3EB /* KingfisherOptions.swift */,
				4B412CA41AE8A2F9008D530A /* KingfisherOptionsInfo.swift */,
				4B2C4DF71B7D7ACD000912CA /* Resource.swift */,
				D1ED2D371AD2D09F00CFC3EB /* Supporting Files */,
			);
			path = Kingfisher;
			sourceTree = "<group>";
		};
		D1ED2D371AD2D09F00CFC3EB /* Supporting Files */ = {
			isa = PBXGroup;
			children = (
				D1ED2D381AD2D09F00CFC3EB /* Info.plist */,
			);
			name = "Supporting Files";
			sourceTree = "<group>";
		};
		D1ED2D451AD2D09F00CFC3EB /* KingfisherTests */ = {
			isa = PBXGroup;
			children = (
				4BBA04C11AD795C500A5CF82 /* ImageDownloaderTests.swift */,
				4B82DDFB1AD7701900074995 /* ImageCacheTests.swift */,
				4B6D4F641AE0A46D0084D15B /* UIImageViewExtensionTests.swift */,
				4B6D4F661AE0B82A0084D15B /* UIButtonExtensionTests.swift */,
				D1ED2D461AD2D09F00CFC3EB /* Supporting Files */,
				4BBA04BD1AD77F7E00A5CF82 /* KingfisherTests-Bridging-Header.h */,
				4BBA04C31AD7986100A5CF82 /* KingfisherTestHelper.swift */,
			);
			path = KingfisherTests;
			sourceTree = "<group>";
		};
		D1ED2D461AD2D09F00CFC3EB /* Supporting Files */ = {
			isa = PBXGroup;
			children = (
				D1ED2D471AD2D09F00CFC3EB /* Info.plist */,
			);
			name = "Supporting Files";
			sourceTree = "<group>";
		};
		EA99D30544BD22799F7A5367 /* Frameworks */ = {
			isa = PBXGroup;
			children = (
				4B3E714D1B01FEB200F5AAED /* WatchKit.framework */,
				A9E621E297FEFAD35D39C34E /* libPods-KingfisherTests.a */,
			);
			name = Frameworks;
			sourceTree = "<group>";
		};
/* End PBXGroup section */

/* Begin PBXHeadersBuildPhase section */
		D1ED2D321AD2D09F00CFC3EB /* Headers */ = {
			isa = PBXHeadersBuildPhase;
			buildActionMask = 2147483647;
			files = (
				D1ED2D3A1AD2D09F00CFC3EB /* Kingfisher.h in Headers */,
			);
			runOnlyForDeploymentPostprocessing = 0;
		};
/* End PBXHeadersBuildPhase section */

/* Begin PBXNativeTarget section */
		D1ED2D0A1AD2CFA600CFC3EB /* Kingfisher-Demo */ = {
			isa = PBXNativeTarget;
			buildConfigurationList = D1ED2D2A1AD2CFA600CFC3EB /* Build configuration list for PBXNativeTarget "Kingfisher-Demo" */;
			buildPhases = (
				D1ED2D071AD2CFA600CFC3EB /* Sources */,
				D1ED2D081AD2CFA600CFC3EB /* Frameworks */,
				D1ED2D091AD2CFA600CFC3EB /* Resources */,
				D1ED2D511AD2D09F00CFC3EB /* Embed Frameworks */,
				4BE2C9E61B381D42005313E5 /* Embed Watch Content */,
			);
			buildRules = (
			);
			dependencies = (
				D1ED2D4B1AD2D09F00CFC3EB /* PBXTargetDependency */,
			);
			name = "Kingfisher-Demo";
			productName = "Kingfisher-Demo";
			productReference = D1ED2D0B1AD2CFA600CFC3EB /* Kingfisher-Demo.app */;
			productType = "com.apple.product-type.application";
		};
		D1ED2D341AD2D09F00CFC3EB /* Kingfisher */ = {
			isa = PBXNativeTarget;
			buildConfigurationList = D1ED2D4E1AD2D09F00CFC3EB /* Build configuration list for PBXNativeTarget "Kingfisher" */;
			buildPhases = (
				D1ED2D301AD2D09F00CFC3EB /* Sources */,
				D1ED2D311AD2D09F00CFC3EB /* Frameworks */,
				D1ED2D321AD2D09F00CFC3EB /* Headers */,
				D1ED2D331AD2D09F00CFC3EB /* Resources */,
			);
			buildRules = (
			);
			dependencies = (
			);
			name = Kingfisher;
			productName = Kingfisher;
			productReference = D1ED2D351AD2D09F00CFC3EB /* Kingfisher.framework */;
			productType = "com.apple.product-type.framework";
		};
		D1ED2D3E1AD2D09F00CFC3EB /* KingfisherTests */ = {
			isa = PBXNativeTarget;
			buildConfigurationList = D1ED2D521AD2D09F00CFC3EB /* Build configuration list for PBXNativeTarget "KingfisherTests" */;
			buildPhases = (
				26FE50EF2DF394A49D133472 /* Check Pods Manifest.lock */,
				D1ED2D3B1AD2D09F00CFC3EB /* Sources */,
				D1ED2D3C1AD2D09F00CFC3EB /* Frameworks */,
				D1ED2D3D1AD2D09F00CFC3EB /* Resources */,
				5A0400F84A1FF7DBA809925E /* Copy Pods Resources */,
			);
			buildRules = (
			);
			dependencies = (
				D1ED2D421AD2D09F00CFC3EB /* PBXTargetDependency */,
				D1ED2D441AD2D09F00CFC3EB /* PBXTargetDependency */,
			);
			name = KingfisherTests;
			productName = KingfisherTests;
			productReference = D1ED2D3F1AD2D09F00CFC3EB /* KingfisherTests.xctest */;
			productType = "com.apple.product-type.bundle.unit-test";
		};
/* End PBXNativeTarget section */

/* Begin PBXProject section */
		D1ED2D031AD2CFA600CFC3EB /* Project object */ = {
			isa = PBXProject;
			attributes = {
				LastSwiftUpdateCheck = 0700;
				LastUpgradeCheck = 0700;
				ORGANIZATIONNAME = "Wei Wang";
				TargetAttributes = {
					D1ED2D0A1AD2CFA600CFC3EB = {
						CreatedOnToolsVersion = 6.2;
					};
					D1ED2D341AD2D09F00CFC3EB = {
						CreatedOnToolsVersion = 6.2;
					};
					D1ED2D3E1AD2D09F00CFC3EB = {
						CreatedOnToolsVersion = 6.2;
						TestTargetID = D1ED2D0A1AD2CFA600CFC3EB;
					};
				};
			};
			buildConfigurationList = D1ED2D061AD2CFA600CFC3EB /* Build configuration list for PBXProject "Kingfisher" */;
			compatibilityVersion = "Xcode 3.2";
			developmentRegion = English;
			hasScannedForEncodings = 0;
			knownRegions = (
				en,
				Base,
			);
			mainGroup = D1ED2D021AD2CFA600CFC3EB;
			productRefGroup = D1ED2D0C1AD2CFA600CFC3EB /* Products */;
			projectDirPath = "";
			projectRoot = "";
			targets = (
				D1ED2D0A1AD2CFA600CFC3EB /* Kingfisher-Demo */,
				D1ED2D341AD2D09F00CFC3EB /* Kingfisher */,
				D1ED2D3E1AD2D09F00CFC3EB /* KingfisherTests */,
			);
		};
/* End PBXProject section */

/* Begin PBXResourcesBuildPhase section */
		D1ED2D091AD2CFA600CFC3EB /* Resources */ = {
			isa = PBXResourcesBuildPhase;
			buildActionMask = 2147483647;
			files = (
				D1ED2D161AD2CFA600CFC3EB /* Main.storyboard in Resources */,
				D1ED2D1B1AD2CFA600CFC3EB /* LaunchScreen.xib in Resources */,
				D1ED2D181AD2CFA600CFC3EB /* Images.xcassets in Resources */,
			);
			runOnlyForDeploymentPostprocessing = 0;
		};
		D1ED2D331AD2D09F00CFC3EB /* Resources */ = {
			isa = PBXResourcesBuildPhase;
			buildActionMask = 2147483647;
			files = (
			);
			runOnlyForDeploymentPostprocessing = 0;
		};
		D1ED2D3D1AD2D09F00CFC3EB /* Resources */ = {
			isa = PBXResourcesBuildPhase;
			buildActionMask = 2147483647;
			files = (
			);
			runOnlyForDeploymentPostprocessing = 0;
		};
/* End PBXResourcesBuildPhase section */

/* Begin PBXShellScriptBuildPhase section */
		26FE50EF2DF394A49D133472 /* Check Pods Manifest.lock */ = {
			isa = PBXShellScriptBuildPhase;
			buildActionMask = 2147483647;
			files = (
			);
			inputPaths = (
			);
			name = "Check Pods Manifest.lock";
			outputPaths = (
			);
			runOnlyForDeploymentPostprocessing = 0;
			shellPath = /bin/sh;
			shellScript = "diff \"${PODS_ROOT}/../Podfile.lock\" \"${PODS_ROOT}/Manifest.lock\" > /dev/null\nif [[ $? != 0 ]] ; then\n    cat << EOM\nerror: The sandbox is not in sync with the Podfile.lock. Run 'pod install' or update your CocoaPods installation.\nEOM\n    exit 1\nfi\n";
			showEnvVarsInLog = 0;
		};
		5A0400F84A1FF7DBA809925E /* Copy Pods Resources */ = {
			isa = PBXShellScriptBuildPhase;
			buildActionMask = 2147483647;
			files = (
			);
			inputPaths = (
			);
			name = "Copy Pods Resources";
			outputPaths = (
			);
			runOnlyForDeploymentPostprocessing = 0;
			shellPath = /bin/sh;
			shellScript = "\"${SRCROOT}/Pods/Target Support Files/Pods-KingfisherTests/Pods-KingfisherTests-resources.sh\"\n";
			showEnvVarsInLog = 0;
		};
/* End PBXShellScriptBuildPhase section */

/* Begin PBXSourcesBuildPhase section */
		D1ED2D071AD2CFA600CFC3EB /* Sources */ = {
			isa = PBXSourcesBuildPhase;
			buildActionMask = 2147483647;
			files = (
				D1ED2D131AD2CFA600CFC3EB /* ViewController.swift in Sources */,
				D1ED2D111AD2CFA600CFC3EB /* AppDelegate.swift in Sources */,
				4BAFBA3D1AD671E400FB0300 /* CollectionViewCell.swift in Sources */,
			);
			runOnlyForDeploymentPostprocessing = 0;
		};
		D1ED2D301AD2D09F00CFC3EB /* Sources */ = {
			isa = PBXSourcesBuildPhase;
			buildActionMask = 2147483647;
			files = (
				D1ED2D5F1AD2D0F900CFC3EB /* KingfisherManager.swift in Sources */,
				D166E4CD1B73820700B129E3 /* UIImage+Normalize.swift in Sources */,
				D1ED2D5B1AD2D0F900CFC3EB /* String+MD5.swift in Sources */,
				D1ED2D5C1AD2D0F900CFC3EB /* UIImageView+Kingfisher.swift in Sources */,
				4B945B211ADBB20200D1545E /* UIButton+Kingfisher.swift in Sources */,
				D1ED2D5D1AD2D0F900CFC3EB /* ImageCache.swift in Sources */,
				D1ED2D5E1AD2D0F900CFC3EB /* ImageDownloader.swift in Sources */,
				4B412CA51AE8A2F9008D530A /* KingfisherOptionsInfo.swift in Sources */,
				4B2C4DF81B7D7ACD000912CA /* Resource.swift in Sources */,
				D1ED2D601AD2D0F900CFC3EB /* KingfisherOptions.swift in Sources */,
				D151E72B1AD3C48D004FD4AE /* UIImage+Decode.swift in Sources */,
			);
			runOnlyForDeploymentPostprocessing = 0;
		};
		D1ED2D3B1AD2D09F00CFC3EB /* Sources */ = {
			isa = PBXSourcesBuildPhase;
			buildActionMask = 2147483647;
			files = (
				4B82DDFC1AD7701900074995 /* ImageCacheTests.swift in Sources */,
				4BBA04C21AD795C500A5CF82 /* ImageDownloaderTests.swift in Sources */,
				4B6D4F651AE0A46D0084D15B /* UIImageViewExtensionTests.swift in Sources */,
				4BBA04C41AD7986100A5CF82 /* KingfisherTestHelper.swift in Sources */,
				4B6D4F671AE0B82A0084D15B /* UIButtonExtensionTests.swift in Sources */,
			);
			runOnlyForDeploymentPostprocessing = 0;
		};
/* End PBXSourcesBuildPhase section */

/* Begin PBXTargetDependency section */
		D1ED2D421AD2D09F00CFC3EB /* PBXTargetDependency */ = {
			isa = PBXTargetDependency;
			target = D1ED2D341AD2D09F00CFC3EB /* Kingfisher */;
			targetProxy = D1ED2D411AD2D09F00CFC3EB /* PBXContainerItemProxy */;
		};
		D1ED2D441AD2D09F00CFC3EB /* PBXTargetDependency */ = {
			isa = PBXTargetDependency;
			target = D1ED2D0A1AD2CFA600CFC3EB /* Kingfisher-Demo */;
			targetProxy = D1ED2D431AD2D09F00CFC3EB /* PBXContainerItemProxy */;
		};
		D1ED2D4B1AD2D09F00CFC3EB /* PBXTargetDependency */ = {
			isa = PBXTargetDependency;
			target = D1ED2D341AD2D09F00CFC3EB /* Kingfisher */;
			targetProxy = D1ED2D4A1AD2D09F00CFC3EB /* PBXContainerItemProxy */;
		};
/* End PBXTargetDependency section */

/* Begin PBXVariantGroup section */
		D1ED2D141AD2CFA600CFC3EB /* Main.storyboard */ = {
			isa = PBXVariantGroup;
			children = (
				D1ED2D151AD2CFA600CFC3EB /* Base */,
			);
			name = Main.storyboard;
			sourceTree = "<group>";
		};
		D1ED2D191AD2CFA600CFC3EB /* LaunchScreen.xib */ = {
			isa = PBXVariantGroup;
			children = (
				D1ED2D1A1AD2CFA600CFC3EB /* Base */,
			);
			name = LaunchScreen.xib;
			sourceTree = "<group>";
		};
/* End PBXVariantGroup section */

/* Begin XCBuildConfiguration section */
		D1ED2D281AD2CFA600CFC3EB /* Debug */ = {
			isa = XCBuildConfiguration;
			buildSettings = {
				ALWAYS_SEARCH_USER_PATHS = NO;
				CLANG_CXX_LANGUAGE_STANDARD = "gnu++0x";
				CLANG_CXX_LIBRARY = "libc++";
				CLANG_ENABLE_MODULES = YES;
				CLANG_ENABLE_OBJC_ARC = YES;
				CLANG_WARN_BOOL_CONVERSION = YES;
				CLANG_WARN_CONSTANT_CONVERSION = YES;
				CLANG_WARN_DIRECT_OBJC_ISA_USAGE = YES_ERROR;
				CLANG_WARN_EMPTY_BODY = YES;
				CLANG_WARN_ENUM_CONVERSION = YES;
				CLANG_WARN_INT_CONVERSION = YES;
				CLANG_WARN_OBJC_ROOT_CLASS = YES_ERROR;
				CLANG_WARN_UNREACHABLE_CODE = YES;
				CLANG_WARN__DUPLICATE_METHOD_MATCH = YES;
				"CODE_SIGN_IDENTITY[sdk=iphoneos*]" = "iPhone Developer";
				COPY_PHASE_STRIP = NO;
				ENABLE_STRICT_OBJC_MSGSEND = YES;
				ENABLE_TESTABILITY = YES;
				GCC_C_LANGUAGE_STANDARD = gnu99;
				GCC_DYNAMIC_NO_PIC = NO;
				GCC_OPTIMIZATION_LEVEL = 0;
				GCC_PREPROCESSOR_DEFINITIONS = (
					"DEBUG=1",
					"$(inherited)",
				);
				GCC_SYMBOLS_PRIVATE_EXTERN = NO;
				GCC_WARN_64_TO_32_BIT_CONVERSION = YES;
				GCC_WARN_ABOUT_RETURN_TYPE = YES_ERROR;
				GCC_WARN_UNDECLARED_SELECTOR = YES;
				GCC_WARN_UNINITIALIZED_AUTOS = YES_AGGRESSIVE;
				GCC_WARN_UNUSED_FUNCTION = YES;
				GCC_WARN_UNUSED_VARIABLE = YES;
				IPHONEOS_DEPLOYMENT_TARGET = 8.2;
				MTL_ENABLE_DEBUG_INFO = YES;
				ONLY_ACTIVE_ARCH = YES;
				SDKROOT = iphoneos;
				SWIFT_OPTIMIZATION_LEVEL = "-Onone";
				TARGETED_DEVICE_FAMILY = "1,2";
			};
			name = Debug;
		};
		D1ED2D291AD2CFA600CFC3EB /* Release */ = {
			isa = XCBuildConfiguration;
			buildSettings = {
				ALWAYS_SEARCH_USER_PATHS = NO;
				CLANG_CXX_LANGUAGE_STANDARD = "gnu++0x";
				CLANG_CXX_LIBRARY = "libc++";
				CLANG_ENABLE_MODULES = YES;
				CLANG_ENABLE_OBJC_ARC = YES;
				CLANG_WARN_BOOL_CONVERSION = YES;
				CLANG_WARN_CONSTANT_CONVERSION = YES;
				CLANG_WARN_DIRECT_OBJC_ISA_USAGE = YES_ERROR;
				CLANG_WARN_EMPTY_BODY = YES;
				CLANG_WARN_ENUM_CONVERSION = YES;
				CLANG_WARN_INT_CONVERSION = YES;
				CLANG_WARN_OBJC_ROOT_CLASS = YES_ERROR;
				CLANG_WARN_UNREACHABLE_CODE = YES;
				CLANG_WARN__DUPLICATE_METHOD_MATCH = YES;
				"CODE_SIGN_IDENTITY[sdk=iphoneos*]" = "iPhone Developer";
				COPY_PHASE_STRIP = NO;
				ENABLE_NS_ASSERTIONS = NO;
				ENABLE_STRICT_OBJC_MSGSEND = YES;
				GCC_C_LANGUAGE_STANDARD = gnu99;
				GCC_WARN_64_TO_32_BIT_CONVERSION = YES;
				GCC_WARN_ABOUT_RETURN_TYPE = YES_ERROR;
				GCC_WARN_UNDECLARED_SELECTOR = YES;
				GCC_WARN_UNINITIALIZED_AUTOS = YES_AGGRESSIVE;
				GCC_WARN_UNUSED_FUNCTION = YES;
				GCC_WARN_UNUSED_VARIABLE = YES;
				IPHONEOS_DEPLOYMENT_TARGET = 8.2;
				MTL_ENABLE_DEBUG_INFO = NO;
				SDKROOT = iphoneos;
				TARGETED_DEVICE_FAMILY = "1,2";
				VALIDATE_PRODUCT = YES;
			};
			name = Release;
		};
		D1ED2D2B1AD2CFA600CFC3EB /* Debug */ = {
			isa = XCBuildConfiguration;
			buildSettings = {
				ASSETCATALOG_COMPILER_APPICON_NAME = AppIcon;
				INFOPLIST_FILE = "Kingfisher-Demo/Info.plist";
				IPHONEOS_DEPLOYMENT_TARGET = 8.0;
				LD_RUNPATH_SEARCH_PATHS = "$(inherited) @executable_path/Frameworks";
				PRODUCT_BUNDLE_IDENTIFIER = "com.onevcat.$(PRODUCT_NAME:rfc1034identifier)";
				PRODUCT_NAME = "$(TARGET_NAME)";
			};
			name = Debug;
		};
		D1ED2D2C1AD2CFA600CFC3EB /* Release */ = {
			isa = XCBuildConfiguration;
			buildSettings = {
				ASSETCATALOG_COMPILER_APPICON_NAME = AppIcon;
				INFOPLIST_FILE = "Kingfisher-Demo/Info.plist";
				IPHONEOS_DEPLOYMENT_TARGET = 8.0;
				LD_RUNPATH_SEARCH_PATHS = "$(inherited) @executable_path/Frameworks";
				PRODUCT_BUNDLE_IDENTIFIER = "com.onevcat.$(PRODUCT_NAME:rfc1034identifier)";
				PRODUCT_NAME = "$(TARGET_NAME)";
			};
			name = Release;
		};
		D1ED2D4F1AD2D09F00CFC3EB /* Debug */ = {
			isa = XCBuildConfiguration;
			buildSettings = {
				CLANG_ENABLE_MODULES = YES;
				CURRENT_PROJECT_VERSION = 1;
				DEFINES_MODULE = YES;
				DYLIB_COMPATIBILITY_VERSION = 1;
				DYLIB_CURRENT_VERSION = 1;
				DYLIB_INSTALL_NAME_BASE = "@rpath";
				GCC_PREPROCESSOR_DEFINITIONS = (
					"DEBUG=1",
					"$(inherited)",
				);
				INFOPLIST_FILE = Kingfisher/Info.plist;
				INSTALL_PATH = "$(LOCAL_LIBRARY_DIR)/Frameworks";
				IPHONEOS_DEPLOYMENT_TARGET = 8.0;
				LD_RUNPATH_SEARCH_PATHS = "$(inherited) @executable_path/Frameworks @loader_path/Frameworks";
				PRODUCT_BUNDLE_IDENTIFIER = "com.onevcat.$(PRODUCT_NAME:rfc1034identifier)";
				PRODUCT_NAME = "$(TARGET_NAME)";
				SKIP_INSTALL = YES;
				SWIFT_OPTIMIZATION_LEVEL = "-Onone";
				VERSIONING_SYSTEM = "apple-generic";
				VERSION_INFO_PREFIX = "";
			};
			name = Debug;
		};
		D1ED2D501AD2D09F00CFC3EB /* Release */ = {
			isa = XCBuildConfiguration;
			buildSettings = {
				CLANG_ENABLE_MODULES = YES;
				CURRENT_PROJECT_VERSION = 1;
				DEFINES_MODULE = YES;
				DYLIB_COMPATIBILITY_VERSION = 1;
				DYLIB_CURRENT_VERSION = 1;
				DYLIB_INSTALL_NAME_BASE = "@rpath";
				INFOPLIST_FILE = Kingfisher/Info.plist;
				INSTALL_PATH = "$(LOCAL_LIBRARY_DIR)/Frameworks";
				IPHONEOS_DEPLOYMENT_TARGET = 8.0;
				LD_RUNPATH_SEARCH_PATHS = "$(inherited) @executable_path/Frameworks @loader_path/Frameworks";
				PRODUCT_BUNDLE_IDENTIFIER = "com.onevcat.$(PRODUCT_NAME:rfc1034identifier)";
				PRODUCT_NAME = "$(TARGET_NAME)";
				SKIP_INSTALL = YES;
				VERSIONING_SYSTEM = "apple-generic";
				VERSION_INFO_PREFIX = "";
			};
			name = Release;
		};
		D1ED2D531AD2D09F00CFC3EB /* Debug */ = {
			isa = XCBuildConfiguration;
			baseConfigurationReference = D809C0611AAB7CA1AE240862 /* Pods-KingfisherTests.debug.xcconfig */;
			buildSettings = {
				CLANG_ENABLE_MODULES = YES;
				GCC_PREPROCESSOR_DEFINITIONS = (
					"DEBUG=1",
					"$(inherited)",
				);
				INFOPLIST_FILE = KingfisherTests/Info.plist;
				LD_RUNPATH_SEARCH_PATHS = "$(inherited) @executable_path/Frameworks @loader_path/Frameworks";
				PRODUCT_BUNDLE_IDENTIFIER = "com.onevcat.$(PRODUCT_NAME:rfc1034identifier)";
				PRODUCT_NAME = "$(TARGET_NAME)";
				SWIFT_OBJC_BRIDGING_HEADER = "KingfisherTests/KingfisherTests-Bridging-Header.h";
				SWIFT_OPTIMIZATION_LEVEL = "-Onone";
				TEST_HOST = "$(BUILT_PRODUCTS_DIR)/Kingfisher-Demo.app/Kingfisher-Demo";
			};
			name = Debug;
		};
		D1ED2D541AD2D09F00CFC3EB /* Release */ = {
			isa = XCBuildConfiguration;
			baseConfigurationReference = A8D69912DD16C2942EB1F40E /* Pods-KingfisherTests.release.xcconfig */;
			buildSettings = {
				CLANG_ENABLE_MODULES = YES;
				INFOPLIST_FILE = KingfisherTests/Info.plist;
				LD_RUNPATH_SEARCH_PATHS = "$(inherited) @executable_path/Frameworks @loader_path/Frameworks";
				PRODUCT_BUNDLE_IDENTIFIER = "com.onevcat.$(PRODUCT_NAME:rfc1034identifier)";
				PRODUCT_NAME = "$(TARGET_NAME)";
				SWIFT_OBJC_BRIDGING_HEADER = "KingfisherTests/KingfisherTests-Bridging-Header.h";
				TEST_HOST = "$(BUILT_PRODUCTS_DIR)/Kingfisher-Demo.app/Kingfisher-Demo";
			};
			name = Release;
		};
/* End XCBuildConfiguration section */

/* Begin XCConfigurationList section */
		D1ED2D061AD2CFA600CFC3EB /* Build configuration list for PBXProject "Kingfisher" */ = {
			isa = XCConfigurationList;
			buildConfigurations = (
				D1ED2D281AD2CFA600CFC3EB /* Debug */,
				D1ED2D291AD2CFA600CFC3EB /* Release */,
			);
			defaultConfigurationIsVisible = 0;
			defaultConfigurationName = Release;
		};
		D1ED2D2A1AD2CFA600CFC3EB /* Build configuration list for PBXNativeTarget "Kingfisher-Demo" */ = {
			isa = XCConfigurationList;
			buildConfigurations = (
				D1ED2D2B1AD2CFA600CFC3EB /* Debug */,
				D1ED2D2C1AD2CFA600CFC3EB /* Release */,
			);
			defaultConfigurationIsVisible = 0;
			defaultConfigurationName = Release;
		};
		D1ED2D4E1AD2D09F00CFC3EB /* Build configuration list for PBXNativeTarget "Kingfisher" */ = {
			isa = XCConfigurationList;
			buildConfigurations = (
				D1ED2D4F1AD2D09F00CFC3EB /* Debug */,
				D1ED2D501AD2D09F00CFC3EB /* Release */,
			);
			defaultConfigurationIsVisible = 0;
			defaultConfigurationName = Release;
		};
		D1ED2D521AD2D09F00CFC3EB /* Build configuration list for PBXNativeTarget "KingfisherTests" */ = {
			isa = XCConfigurationList;
			buildConfigurations = (
				D1ED2D531AD2D09F00CFC3EB /* Debug */,
				D1ED2D541AD2D09F00CFC3EB /* Release */,
			);
			defaultConfigurationIsVisible = 0;
			defaultConfigurationName = Release;
		};
/* End XCConfigurationList section */
	};
	rootObject = D1ED2D031AD2CFA600CFC3EB /* Project object */;
}<|MERGE_RESOLUTION|>--- conflicted
+++ resolved
@@ -8,11 +8,7 @@
 
 /* Begin PBXBuildFile section */
 		0D9C68098E20AB4F19D7C313 /* libPods-KingfisherTests.a in Frameworks */ = {isa = PBXBuildFile; fileRef = A9E621E297FEFAD35D39C34E /* libPods-KingfisherTests.a */; };
-<<<<<<< HEAD
-=======
 		4B2C4DF81B7D7ACD000912CA /* Resource.swift in Sources */ = {isa = PBXBuildFile; fileRef = 4B2C4DF71B7D7ACD000912CA /* Resource.swift */; };
-		4B3E714F1B02005900F5AAED /* WatchKit.framework in Frameworks */ = {isa = PBXBuildFile; fileRef = 4B3E714D1B01FEB200F5AAED /* WatchKit.framework */; settings = {ATTRIBUTES = (Weak, ); }; };
->>>>>>> 6c9aa30c
 		4B412CA51AE8A2F9008D530A /* KingfisherOptionsInfo.swift in Sources */ = {isa = PBXBuildFile; fileRef = 4B412CA41AE8A2F9008D530A /* KingfisherOptionsInfo.swift */; };
 		4B6D4F651AE0A46D0084D15B /* UIImageViewExtensionTests.swift in Sources */ = {isa = PBXBuildFile; fileRef = 4B6D4F641AE0A46D0084D15B /* UIImageViewExtensionTests.swift */; };
 		4B6D4F671AE0B82A0084D15B /* UIButtonExtensionTests.swift in Sources */ = {isa = PBXBuildFile; fileRef = 4B6D4F661AE0B82A0084D15B /* UIButtonExtensionTests.swift */; };

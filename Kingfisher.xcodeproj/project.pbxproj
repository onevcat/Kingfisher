--- conflicted
+++ resolved
@@ -9,11 +9,8 @@
 /* Begin PBXBuildFile section */
 		07292245263B02F00089E810 /* KFAnimatedImage.swift in Sources */ = {isa = PBXBuildFile; fileRef = 07292244263B02F00089E810 /* KFAnimatedImage.swift */; };
 		22FDCE0E2700078B0044D11E /* CPListItem+Kingfisher.swift in Sources */ = {isa = PBXBuildFile; fileRef = 22FDCE0D2700078B0044D11E /* CPListItem+Kingfisher.swift */; };
-<<<<<<< HEAD
+		388F37382B4D9CDB0089705C /* DisplayLink.swift in Sources */ = {isa = PBXBuildFile; fileRef = 388F37372B4D9CDB0089705C /* DisplayLink.swift */; };
 		3ADE9AF92A73CD69009A86CA /* String+SHA256.swift in Sources */ = {isa = PBXBuildFile; fileRef = 3ADE9AF82A73CD69009A86CA /* String+SHA256.swift */; };
-=======
-		388F37382B4D9CDB0089705C /* DisplayLink.swift in Sources */ = {isa = PBXBuildFile; fileRef = 388F37372B4D9CDB0089705C /* DisplayLink.swift */; };
->>>>>>> ac3268e5
 		4B10480D216F157000300C61 /* ImageDataProcessor.swift in Sources */ = {isa = PBXBuildFile; fileRef = 4B10480C216F157000300C61 /* ImageDataProcessor.swift */; };
 		4B46CC5F217449C600D90C4A /* MemoryStorage.swift in Sources */ = {isa = PBXBuildFile; fileRef = 4B46CC5E217449C600D90C4A /* MemoryStorage.swift */; };
 		4B46CC64217449E000D90C4A /* Storage.swift in Sources */ = {isa = PBXBuildFile; fileRef = 4B46CC63217449E000D90C4A /* Storage.swift */; };
@@ -153,11 +150,8 @@
 		07292244263B02F00089E810 /* KFAnimatedImage.swift */ = {isa = PBXFileReference; lastKnownFileType = sourcecode.swift; path = KFAnimatedImage.swift; sourceTree = "<group>"; };
 		185218B51CC07F8300BD58DE /* NSButtonExtensionTests.swift */ = {isa = PBXFileReference; fileEncoding = 4; lastKnownFileType = sourcecode.swift; path = NSButtonExtensionTests.swift; sourceTree = "<group>"; };
 		22FDCE0D2700078B0044D11E /* CPListItem+Kingfisher.swift */ = {isa = PBXFileReference; lastKnownFileType = sourcecode.swift; path = "CPListItem+Kingfisher.swift"; sourceTree = "<group>"; };
-<<<<<<< HEAD
+		388F37372B4D9CDB0089705C /* DisplayLink.swift */ = {isa = PBXFileReference; lastKnownFileType = sourcecode.swift; path = DisplayLink.swift; sourceTree = "<group>"; };
 		3ADE9AF82A73CD69009A86CA /* String+SHA256.swift */ = {isa = PBXFileReference; lastKnownFileType = sourcecode.swift; path = "String+SHA256.swift"; sourceTree = "<group>"; };
-=======
-		388F37372B4D9CDB0089705C /* DisplayLink.swift */ = {isa = PBXFileReference; lastKnownFileType = sourcecode.swift; path = DisplayLink.swift; sourceTree = "<group>"; };
->>>>>>> ac3268e5
 		4B10480C216F157000300C61 /* ImageDataProcessor.swift */ = {isa = PBXFileReference; lastKnownFileType = sourcecode.swift; path = ImageDataProcessor.swift; sourceTree = "<group>"; };
 		4B164ACE1B8D554200768EC6 /* CFNetwork.framework */ = {isa = PBXFileReference; lastKnownFileType = wrapper.framework; name = CFNetwork.framework; path = System/Library/Frameworks/CFNetwork.framework; sourceTree = SDKROOT; };
 		4B3E714D1B01FEB200F5AAED /* WatchKit.framework */ = {isa = PBXFileReference; lastKnownFileType = wrapper.framework; name = WatchKit.framework; path = System/Library/Frameworks/WatchKit.framework; sourceTree = SDKROOT; };
@@ -445,11 +439,8 @@
 				D1839844216E333E003927D3 /* Delegate.swift */,
 				4B8351CB217084660081EED8 /* Runtime.swift */,
 				D1BA781C2174D07800C69D7B /* CallbackQueue.swift */,
-<<<<<<< HEAD
+				388F37372B4D9CDB0089705C /* DisplayLink.swift */,
 				3ADE9AF82A73CD69009A86CA /* String+SHA256.swift */,
-=======
-				388F37372B4D9CDB0089705C /* DisplayLink.swift */,
->>>>>>> ac3268e5
 			);
 			path = Utility;
 			sourceTree = "<group>";

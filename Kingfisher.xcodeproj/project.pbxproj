// !$*UTF8*$!
{
	archiveVersion = 1;
	classes = {
	};
	objectVersion = 46;
	objects = {

/* Begin PBXBuildFile section */
		0D9C68098E20AB4F19D7C313 /* libPods-KingfisherTests.a in Frameworks */ = {isa = PBXBuildFile; fileRef = A9E621E297FEFAD35D39C34E /* libPods-KingfisherTests.a */; };
		4B412CA51AE8A2F9008D530A /* KingfisherOptionsInfo.swift in Sources */ = {isa = PBXBuildFile; fileRef = 4B412CA41AE8A2F9008D530A /* KingfisherOptionsInfo.swift */; };
		4B6D4F651AE0A46D0084D15B /* UIImageViewExtensionTests.swift in Sources */ = {isa = PBXBuildFile; fileRef = 4B6D4F641AE0A46D0084D15B /* UIImageViewExtensionTests.swift */; };
		4B6D4F671AE0B82A0084D15B /* UIButtonExtensionTests.swift in Sources */ = {isa = PBXBuildFile; fileRef = 4B6D4F661AE0B82A0084D15B /* UIButtonExtensionTests.swift */; };
		4B82DDFC1AD7701900074995 /* ImageCacheTests.swift in Sources */ = {isa = PBXBuildFile; fileRef = 4B82DDFB1AD7701900074995 /* ImageCacheTests.swift */; };
		4B945B211ADBB20200D1545E /* UIButton+Kingfisher.swift in Sources */ = {isa = PBXBuildFile; fileRef = 4B945B201ADBB20200D1545E /* UIButton+Kingfisher.swift */; };
		4BAFBA3D1AD671E400FB0300 /* CollectionViewCell.swift in Sources */ = {isa = PBXBuildFile; fileRef = 4BAFBA3C1AD671E400FB0300 /* CollectionViewCell.swift */; };
		4BBA04C21AD795C500A5CF82 /* ImageDownloaderTests.swift in Sources */ = {isa = PBXBuildFile; fileRef = 4BBA04C11AD795C500A5CF82 /* ImageDownloaderTests.swift */; };
		4BBA04C41AD7986100A5CF82 /* KingfisherTestHelper.swift in Sources */ = {isa = PBXBuildFile; fileRef = 4BBA04C31AD7986100A5CF82 /* KingfisherTestHelper.swift */; };
<<<<<<< HEAD
=======
		4BD352D71AF3681800B18A40 /* InterfaceController.swift in Sources */ = {isa = PBXBuildFile; fileRef = 4BD352D61AF3681800B18A40 /* InterfaceController.swift */; };
		4BD352D91AF3681800B18A40 /* Images.xcassets in Resources */ = {isa = PBXBuildFile; fileRef = 4BD352D81AF3681800B18A40 /* Images.xcassets */; };
		4BD352DD1AF3681800B18A40 /* Kingfisher-Demo WatchKit App.app in Resources */ = {isa = PBXBuildFile; fileRef = 4BD352DC1AF3681800B18A40 /* Kingfisher-Demo WatchKit App.app */; };
		4BD352E51AF3681800B18A40 /* Interface.storyboard in Resources */ = {isa = PBXBuildFile; fileRef = 4BD352E31AF3681800B18A40 /* Interface.storyboard */; };
		4BD352E71AF3681800B18A40 /* Images.xcassets in Resources */ = {isa = PBXBuildFile; fileRef = 4BD352E61AF3681800B18A40 /* Images.xcassets */; };
		4BD352EA1AF3681800B18A40 /* Kingfisher-Demo WatchKit Extension.appex in Embed App Extensions */ = {isa = PBXBuildFile; fileRef = 4BD352D21AF3681800B18A40 /* Kingfisher-Demo WatchKit Extension.appex */; settings = {ATTRIBUTES = (RemoveHeadersOnCopy, ); }; };
		4BD352F31AF36A0700B18A40 /* WKInterfaceImage+Kingfisher.swift in Sources */ = {isa = PBXBuildFile; fileRef = 4BD352F21AF36A0700B18A40 /* WKInterfaceImage+Kingfisher.swift */; };
		9C099CCD1B727A910014D062 /* UIImage+Normalize.swift in Sources */ = {isa = PBXBuildFile; fileRef = 9C099CCC1B727A910014D062 /* UIImage+Normalize.swift */; };
>>>>>>> e0bab2ff
		D151E72B1AD3C48D004FD4AE /* UIImage+Decode.swift in Sources */ = {isa = PBXBuildFile; fileRef = D151E72A1AD3C48D004FD4AE /* UIImage+Decode.swift */; };
		D1ED2D111AD2CFA600CFC3EB /* AppDelegate.swift in Sources */ = {isa = PBXBuildFile; fileRef = D1ED2D101AD2CFA600CFC3EB /* AppDelegate.swift */; };
		D1ED2D131AD2CFA600CFC3EB /* ViewController.swift in Sources */ = {isa = PBXBuildFile; fileRef = D1ED2D121AD2CFA600CFC3EB /* ViewController.swift */; };
		D1ED2D161AD2CFA600CFC3EB /* Main.storyboard in Resources */ = {isa = PBXBuildFile; fileRef = D1ED2D141AD2CFA600CFC3EB /* Main.storyboard */; };
		D1ED2D181AD2CFA600CFC3EB /* Images.xcassets in Resources */ = {isa = PBXBuildFile; fileRef = D1ED2D171AD2CFA600CFC3EB /* Images.xcassets */; };
		D1ED2D1B1AD2CFA600CFC3EB /* LaunchScreen.xib in Resources */ = {isa = PBXBuildFile; fileRef = D1ED2D191AD2CFA600CFC3EB /* LaunchScreen.xib */; };
		D1ED2D3A1AD2D09F00CFC3EB /* Kingfisher.h in Headers */ = {isa = PBXBuildFile; fileRef = D1ED2D391AD2D09F00CFC3EB /* Kingfisher.h */; settings = {ATTRIBUTES = (Public, ); }; };
		D1ED2D401AD2D09F00CFC3EB /* Kingfisher.framework in Frameworks */ = {isa = PBXBuildFile; fileRef = D1ED2D351AD2D09F00CFC3EB /* Kingfisher.framework */; };
		D1ED2D4C1AD2D09F00CFC3EB /* Kingfisher.framework in Frameworks */ = {isa = PBXBuildFile; fileRef = D1ED2D351AD2D09F00CFC3EB /* Kingfisher.framework */; };
		D1ED2D4D1AD2D09F00CFC3EB /* Kingfisher.framework in Embed Frameworks */ = {isa = PBXBuildFile; fileRef = D1ED2D351AD2D09F00CFC3EB /* Kingfisher.framework */; settings = {ATTRIBUTES = (CodeSignOnCopy, RemoveHeadersOnCopy, ); }; };
		D1ED2D5B1AD2D0F900CFC3EB /* String+MD5.swift in Sources */ = {isa = PBXBuildFile; fileRef = D1ED2D551AD2D0F900CFC3EB /* String+MD5.swift */; };
		D1ED2D5C1AD2D0F900CFC3EB /* UIImageView+Kingfisher.swift in Sources */ = {isa = PBXBuildFile; fileRef = D1ED2D561AD2D0F900CFC3EB /* UIImageView+Kingfisher.swift */; };
		D1ED2D5D1AD2D0F900CFC3EB /* ImageCache.swift in Sources */ = {isa = PBXBuildFile; fileRef = D1ED2D571AD2D0F900CFC3EB /* ImageCache.swift */; };
		D1ED2D5E1AD2D0F900CFC3EB /* ImageDownloader.swift in Sources */ = {isa = PBXBuildFile; fileRef = D1ED2D581AD2D0F900CFC3EB /* ImageDownloader.swift */; };
		D1ED2D5F1AD2D0F900CFC3EB /* KingfisherManager.swift in Sources */ = {isa = PBXBuildFile; fileRef = D1ED2D591AD2D0F900CFC3EB /* KingfisherManager.swift */; };
		D1ED2D601AD2D0F900CFC3EB /* KingfisherOptions.swift in Sources */ = {isa = PBXBuildFile; fileRef = D1ED2D5A1AD2D0F900CFC3EB /* KingfisherOptions.swift */; };
/* End PBXBuildFile section */

/* Begin PBXContainerItemProxy section */
		D1ED2D411AD2D09F00CFC3EB /* PBXContainerItemProxy */ = {
			isa = PBXContainerItemProxy;
			containerPortal = D1ED2D031AD2CFA600CFC3EB /* Project object */;
			proxyType = 1;
			remoteGlobalIDString = D1ED2D341AD2D09F00CFC3EB;
			remoteInfo = Kingfisher;
		};
		D1ED2D431AD2D09F00CFC3EB /* PBXContainerItemProxy */ = {
			isa = PBXContainerItemProxy;
			containerPortal = D1ED2D031AD2CFA600CFC3EB /* Project object */;
			proxyType = 1;
			remoteGlobalIDString = D1ED2D0A1AD2CFA600CFC3EB;
			remoteInfo = "Kingfisher-Demo";
		};
		D1ED2D4A1AD2D09F00CFC3EB /* PBXContainerItemProxy */ = {
			isa = PBXContainerItemProxy;
			containerPortal = D1ED2D031AD2CFA600CFC3EB /* Project object */;
			proxyType = 1;
			remoteGlobalIDString = D1ED2D341AD2D09F00CFC3EB;
			remoteInfo = Kingfisher;
		};
/* End PBXContainerItemProxy section */

/* Begin PBXCopyFilesBuildPhase section */
		4BE2C9E61B381D42005313E5 /* Embed Watch Content */ = {
			isa = PBXCopyFilesBuildPhase;
			buildActionMask = 2147483647;
			dstPath = "$(CONTENTS_FOLDER_PATH)/Watch";
			dstSubfolderSpec = 16;
			files = (
			);
			name = "Embed Watch Content";
			runOnlyForDeploymentPostprocessing = 0;
		};
		D1ED2D511AD2D09F00CFC3EB /* Embed Frameworks */ = {
			isa = PBXCopyFilesBuildPhase;
			buildActionMask = 2147483647;
			dstPath = "";
			dstSubfolderSpec = 10;
			files = (
				D1ED2D4D1AD2D09F00CFC3EB /* Kingfisher.framework in Embed Frameworks */,
			);
			name = "Embed Frameworks";
			runOnlyForDeploymentPostprocessing = 0;
		};
/* End PBXCopyFilesBuildPhase section */

/* Begin PBXFileReference section */
		4B3E714D1B01FEB200F5AAED /* WatchKit.framework */ = {isa = PBXFileReference; lastKnownFileType = wrapper.framework; name = WatchKit.framework; path = System/Library/Frameworks/WatchKit.framework; sourceTree = SDKROOT; };
		4B412CA41AE8A2F9008D530A /* KingfisherOptionsInfo.swift */ = {isa = PBXFileReference; fileEncoding = 4; lastKnownFileType = sourcecode.swift; path = KingfisherOptionsInfo.swift; sourceTree = "<group>"; };
		4B6D4F641AE0A46D0084D15B /* UIImageViewExtensionTests.swift */ = {isa = PBXFileReference; fileEncoding = 4; lastKnownFileType = sourcecode.swift; path = UIImageViewExtensionTests.swift; sourceTree = "<group>"; };
		4B6D4F661AE0B82A0084D15B /* UIButtonExtensionTests.swift */ = {isa = PBXFileReference; fileEncoding = 4; lastKnownFileType = sourcecode.swift; path = UIButtonExtensionTests.swift; sourceTree = "<group>"; };
		4B82DDFB1AD7701900074995 /* ImageCacheTests.swift */ = {isa = PBXFileReference; fileEncoding = 4; lastKnownFileType = sourcecode.swift; path = ImageCacheTests.swift; sourceTree = "<group>"; };
		4B945B201ADBB20200D1545E /* UIButton+Kingfisher.swift */ = {isa = PBXFileReference; fileEncoding = 4; lastKnownFileType = sourcecode.swift; path = "UIButton+Kingfisher.swift"; sourceTree = "<group>"; };
		4BAFBA3C1AD671E400FB0300 /* CollectionViewCell.swift */ = {isa = PBXFileReference; fileEncoding = 4; lastKnownFileType = sourcecode.swift; path = CollectionViewCell.swift; sourceTree = "<group>"; };
		4BBA04BD1AD77F7E00A5CF82 /* KingfisherTests-Bridging-Header.h */ = {isa = PBXFileReference; lastKnownFileType = sourcecode.c.h; path = "KingfisherTests-Bridging-Header.h"; sourceTree = "<group>"; };
		4BBA04C11AD795C500A5CF82 /* ImageDownloaderTests.swift */ = {isa = PBXFileReference; fileEncoding = 4; lastKnownFileType = sourcecode.swift; path = ImageDownloaderTests.swift; sourceTree = "<group>"; };
		4BBA04C31AD7986100A5CF82 /* KingfisherTestHelper.swift */ = {isa = PBXFileReference; fileEncoding = 4; lastKnownFileType = sourcecode.swift; path = KingfisherTestHelper.swift; sourceTree = "<group>"; };
<<<<<<< HEAD
=======
		4BD352D21AF3681800B18A40 /* Kingfisher-Demo WatchKit Extension.appex */ = {isa = PBXFileReference; explicitFileType = "wrapper.app-extension"; includeInIndex = 0; path = "Kingfisher-Demo WatchKit Extension.appex"; sourceTree = BUILT_PRODUCTS_DIR; };
		4BD352D51AF3681800B18A40 /* Info.plist */ = {isa = PBXFileReference; lastKnownFileType = text.plist.xml; path = Info.plist; sourceTree = "<group>"; };
		4BD352D61AF3681800B18A40 /* InterfaceController.swift */ = {isa = PBXFileReference; lastKnownFileType = sourcecode.swift; path = InterfaceController.swift; sourceTree = "<group>"; };
		4BD352D81AF3681800B18A40 /* Images.xcassets */ = {isa = PBXFileReference; lastKnownFileType = folder.assetcatalog; path = Images.xcassets; sourceTree = "<group>"; };
		4BD352DC1AF3681800B18A40 /* Kingfisher-Demo WatchKit App.app */ = {isa = PBXFileReference; explicitFileType = wrapper.application; includeInIndex = 0; path = "Kingfisher-Demo WatchKit App.app"; sourceTree = BUILT_PRODUCTS_DIR; };
		4BD352E21AF3681800B18A40 /* Info.plist */ = {isa = PBXFileReference; lastKnownFileType = text.plist.xml; path = Info.plist; sourceTree = "<group>"; };
		4BD352E41AF3681800B18A40 /* Base */ = {isa = PBXFileReference; lastKnownFileType = file.storyboard; name = Base; path = Base.lproj/Interface.storyboard; sourceTree = "<group>"; };
		4BD352E61AF3681800B18A40 /* Images.xcassets */ = {isa = PBXFileReference; lastKnownFileType = folder.assetcatalog; path = Images.xcassets; sourceTree = "<group>"; };
		4BD352F21AF36A0700B18A40 /* WKInterfaceImage+Kingfisher.swift */ = {isa = PBXFileReference; fileEncoding = 4; lastKnownFileType = sourcecode.swift; path = "WKInterfaceImage+Kingfisher.swift"; sourceTree = "<group>"; };
		9C099CCC1B727A910014D062 /* UIImage+Normalize.swift */ = {isa = PBXFileReference; fileEncoding = 4; lastKnownFileType = sourcecode.swift; path = "UIImage+Normalize.swift"; sourceTree = "<group>"; };
>>>>>>> e0bab2ff
		A8D69912DD16C2942EB1F40E /* Pods-KingfisherTests.release.xcconfig */ = {isa = PBXFileReference; includeInIndex = 1; lastKnownFileType = text.xcconfig; name = "Pods-KingfisherTests.release.xcconfig"; path = "Pods/Target Support Files/Pods-KingfisherTests/Pods-KingfisherTests.release.xcconfig"; sourceTree = "<group>"; };
		A9E621E297FEFAD35D39C34E /* libPods-KingfisherTests.a */ = {isa = PBXFileReference; explicitFileType = archive.ar; includeInIndex = 0; path = "libPods-KingfisherTests.a"; sourceTree = BUILT_PRODUCTS_DIR; };
		D151E72A1AD3C48D004FD4AE /* UIImage+Decode.swift */ = {isa = PBXFileReference; fileEncoding = 4; lastKnownFileType = sourcecode.swift; path = "UIImage+Decode.swift"; sourceTree = "<group>"; };
		D1ED2D0B1AD2CFA600CFC3EB /* Kingfisher-Demo.app */ = {isa = PBXFileReference; explicitFileType = wrapper.application; includeInIndex = 0; path = "Kingfisher-Demo.app"; sourceTree = BUILT_PRODUCTS_DIR; };
		D1ED2D0F1AD2CFA600CFC3EB /* Info.plist */ = {isa = PBXFileReference; lastKnownFileType = text.plist.xml; path = Info.plist; sourceTree = "<group>"; };
		D1ED2D101AD2CFA600CFC3EB /* AppDelegate.swift */ = {isa = PBXFileReference; lastKnownFileType = sourcecode.swift; path = AppDelegate.swift; sourceTree = "<group>"; };
		D1ED2D121AD2CFA600CFC3EB /* ViewController.swift */ = {isa = PBXFileReference; lastKnownFileType = sourcecode.swift; path = ViewController.swift; sourceTree = "<group>"; };
		D1ED2D151AD2CFA600CFC3EB /* Base */ = {isa = PBXFileReference; lastKnownFileType = file.storyboard; name = Base; path = Base.lproj/Main.storyboard; sourceTree = "<group>"; };
		D1ED2D171AD2CFA600CFC3EB /* Images.xcassets */ = {isa = PBXFileReference; lastKnownFileType = folder.assetcatalog; path = Images.xcassets; sourceTree = "<group>"; };
		D1ED2D1A1AD2CFA600CFC3EB /* Base */ = {isa = PBXFileReference; lastKnownFileType = file.xib; name = Base; path = Base.lproj/LaunchScreen.xib; sourceTree = "<group>"; };
		D1ED2D351AD2D09F00CFC3EB /* Kingfisher.framework */ = {isa = PBXFileReference; explicitFileType = wrapper.framework; includeInIndex = 0; path = Kingfisher.framework; sourceTree = BUILT_PRODUCTS_DIR; };
		D1ED2D381AD2D09F00CFC3EB /* Info.plist */ = {isa = PBXFileReference; lastKnownFileType = text.plist.xml; path = Info.plist; sourceTree = "<group>"; };
		D1ED2D391AD2D09F00CFC3EB /* Kingfisher.h */ = {isa = PBXFileReference; lastKnownFileType = sourcecode.c.h; path = Kingfisher.h; sourceTree = "<group>"; };
		D1ED2D3F1AD2D09F00CFC3EB /* KingfisherTests.xctest */ = {isa = PBXFileReference; explicitFileType = wrapper.cfbundle; includeInIndex = 0; path = KingfisherTests.xctest; sourceTree = BUILT_PRODUCTS_DIR; };
		D1ED2D471AD2D09F00CFC3EB /* Info.plist */ = {isa = PBXFileReference; lastKnownFileType = text.plist.xml; path = Info.plist; sourceTree = "<group>"; };
		D1ED2D551AD2D0F900CFC3EB /* String+MD5.swift */ = {isa = PBXFileReference; fileEncoding = 4; lastKnownFileType = sourcecode.swift; path = "String+MD5.swift"; sourceTree = "<group>"; };
		D1ED2D561AD2D0F900CFC3EB /* UIImageView+Kingfisher.swift */ = {isa = PBXFileReference; fileEncoding = 4; lastKnownFileType = sourcecode.swift; path = "UIImageView+Kingfisher.swift"; sourceTree = "<group>"; };
		D1ED2D571AD2D0F900CFC3EB /* ImageCache.swift */ = {isa = PBXFileReference; fileEncoding = 4; lastKnownFileType = sourcecode.swift; path = ImageCache.swift; sourceTree = "<group>"; };
		D1ED2D581AD2D0F900CFC3EB /* ImageDownloader.swift */ = {isa = PBXFileReference; fileEncoding = 4; lastKnownFileType = sourcecode.swift; path = ImageDownloader.swift; sourceTree = "<group>"; };
		D1ED2D591AD2D0F900CFC3EB /* KingfisherManager.swift */ = {isa = PBXFileReference; fileEncoding = 4; lastKnownFileType = sourcecode.swift; path = KingfisherManager.swift; sourceTree = "<group>"; };
		D1ED2D5A1AD2D0F900CFC3EB /* KingfisherOptions.swift */ = {isa = PBXFileReference; fileEncoding = 4; lastKnownFileType = sourcecode.swift; path = KingfisherOptions.swift; sourceTree = "<group>"; };
		D809C0611AAB7CA1AE240862 /* Pods-KingfisherTests.debug.xcconfig */ = {isa = PBXFileReference; includeInIndex = 1; lastKnownFileType = text.xcconfig; name = "Pods-KingfisherTests.debug.xcconfig"; path = "Pods/Target Support Files/Pods-KingfisherTests/Pods-KingfisherTests.debug.xcconfig"; sourceTree = "<group>"; };
/* End PBXFileReference section */

/* Begin PBXFrameworksBuildPhase section */
		D1ED2D081AD2CFA600CFC3EB /* Frameworks */ = {
			isa = PBXFrameworksBuildPhase;
			buildActionMask = 2147483647;
			files = (
				D1ED2D4C1AD2D09F00CFC3EB /* Kingfisher.framework in Frameworks */,
			);
			runOnlyForDeploymentPostprocessing = 0;
		};
		D1ED2D311AD2D09F00CFC3EB /* Frameworks */ = {
			isa = PBXFrameworksBuildPhase;
			buildActionMask = 2147483647;
			files = (
			);
			runOnlyForDeploymentPostprocessing = 0;
		};
		D1ED2D3C1AD2D09F00CFC3EB /* Frameworks */ = {
			isa = PBXFrameworksBuildPhase;
			buildActionMask = 2147483647;
			files = (
				D1ED2D401AD2D09F00CFC3EB /* Kingfisher.framework in Frameworks */,
				0D9C68098E20AB4F19D7C313 /* libPods-KingfisherTests.a in Frameworks */,
			);
			runOnlyForDeploymentPostprocessing = 0;
		};
/* End PBXFrameworksBuildPhase section */

/* Begin PBXGroup section */
		9C068B80BAB8294A1732ADC5 /* Pods */ = {
			isa = PBXGroup;
			children = (
				D809C0611AAB7CA1AE240862 /* Pods-KingfisherTests.debug.xcconfig */,
				A8D69912DD16C2942EB1F40E /* Pods-KingfisherTests.release.xcconfig */,
			);
			name = Pods;
			sourceTree = "<group>";
		};
		D1ED2D021AD2CFA600CFC3EB = {
			isa = PBXGroup;
			children = (
				D1ED2D0D1AD2CFA600CFC3EB /* Kingfisher-Demo */,
				D1ED2D361AD2D09F00CFC3EB /* Kingfisher */,
				D1ED2D451AD2D09F00CFC3EB /* KingfisherTests */,
				D1ED2D0C1AD2CFA600CFC3EB /* Products */,
				9C068B80BAB8294A1732ADC5 /* Pods */,
				EA99D30544BD22799F7A5367 /* Frameworks */,
			);
			sourceTree = "<group>";
		};
		D1ED2D0C1AD2CFA600CFC3EB /* Products */ = {
			isa = PBXGroup;
			children = (
				D1ED2D0B1AD2CFA600CFC3EB /* Kingfisher-Demo.app */,
				D1ED2D351AD2D09F00CFC3EB /* Kingfisher.framework */,
				D1ED2D3F1AD2D09F00CFC3EB /* KingfisherTests.xctest */,
			);
			name = Products;
			sourceTree = "<group>";
		};
		D1ED2D0D1AD2CFA600CFC3EB /* Kingfisher-Demo */ = {
			isa = PBXGroup;
			children = (
				4BAFBA3C1AD671E400FB0300 /* CollectionViewCell.swift */,
				D1ED2D101AD2CFA600CFC3EB /* AppDelegate.swift */,
				D1ED2D121AD2CFA600CFC3EB /* ViewController.swift */,
				D1ED2D141AD2CFA600CFC3EB /* Main.storyboard */,
				D1ED2D171AD2CFA600CFC3EB /* Images.xcassets */,
				D1ED2D191AD2CFA600CFC3EB /* LaunchScreen.xib */,
				D1ED2D0E1AD2CFA600CFC3EB /* Supporting Files */,
			);
			path = "Kingfisher-Demo";
			sourceTree = "<group>";
		};
		D1ED2D0E1AD2CFA600CFC3EB /* Supporting Files */ = {
			isa = PBXGroup;
			children = (
				D1ED2D0F1AD2CFA600CFC3EB /* Info.plist */,
			);
			name = "Supporting Files";
			sourceTree = "<group>";
		};
		D1ED2D361AD2D09F00CFC3EB /* Kingfisher */ = {
			isa = PBXGroup;
			children = (
				D1ED2D391AD2D09F00CFC3EB /* Kingfisher.h */,
				D1ED2D551AD2D0F900CFC3EB /* String+MD5.swift */,
				D1ED2D561AD2D0F900CFC3EB /* UIImageView+Kingfisher.swift */,
				4B945B201ADBB20200D1545E /* UIButton+Kingfisher.swift */,
				D151E72A1AD3C48D004FD4AE /* UIImage+Decode.swift */,
				9C099CCC1B727A910014D062 /* UIImage+Normalize.swift */,
				D1ED2D571AD2D0F900CFC3EB /* ImageCache.swift */,
				D1ED2D581AD2D0F900CFC3EB /* ImageDownloader.swift */,
				D1ED2D591AD2D0F900CFC3EB /* KingfisherManager.swift */,
				D1ED2D5A1AD2D0F900CFC3EB /* KingfisherOptions.swift */,
				4B412CA41AE8A2F9008D530A /* KingfisherOptionsInfo.swift */,
				D1ED2D371AD2D09F00CFC3EB /* Supporting Files */,
			);
			path = Kingfisher;
			sourceTree = "<group>";
		};
		D1ED2D371AD2D09F00CFC3EB /* Supporting Files */ = {
			isa = PBXGroup;
			children = (
				D1ED2D381AD2D09F00CFC3EB /* Info.plist */,
			);
			name = "Supporting Files";
			sourceTree = "<group>";
		};
		D1ED2D451AD2D09F00CFC3EB /* KingfisherTests */ = {
			isa = PBXGroup;
			children = (
				4BBA04C11AD795C500A5CF82 /* ImageDownloaderTests.swift */,
				4B82DDFB1AD7701900074995 /* ImageCacheTests.swift */,
				4B6D4F641AE0A46D0084D15B /* UIImageViewExtensionTests.swift */,
				4B6D4F661AE0B82A0084D15B /* UIButtonExtensionTests.swift */,
				D1ED2D461AD2D09F00CFC3EB /* Supporting Files */,
				4BBA04BD1AD77F7E00A5CF82 /* KingfisherTests-Bridging-Header.h */,
				4BBA04C31AD7986100A5CF82 /* KingfisherTestHelper.swift */,
			);
			path = KingfisherTests;
			sourceTree = "<group>";
		};
		D1ED2D461AD2D09F00CFC3EB /* Supporting Files */ = {
			isa = PBXGroup;
			children = (
				D1ED2D471AD2D09F00CFC3EB /* Info.plist */,
			);
			name = "Supporting Files";
			sourceTree = "<group>";
		};
		EA99D30544BD22799F7A5367 /* Frameworks */ = {
			isa = PBXGroup;
			children = (
				4B3E714D1B01FEB200F5AAED /* WatchKit.framework */,
				A9E621E297FEFAD35D39C34E /* libPods-KingfisherTests.a */,
			);
			name = Frameworks;
			sourceTree = "<group>";
		};
/* End PBXGroup section */

/* Begin PBXHeadersBuildPhase section */
		D1ED2D321AD2D09F00CFC3EB /* Headers */ = {
			isa = PBXHeadersBuildPhase;
			buildActionMask = 2147483647;
			files = (
				D1ED2D3A1AD2D09F00CFC3EB /* Kingfisher.h in Headers */,
			);
			runOnlyForDeploymentPostprocessing = 0;
		};
/* End PBXHeadersBuildPhase section */

/* Begin PBXNativeTarget section */
		D1ED2D0A1AD2CFA600CFC3EB /* Kingfisher-Demo */ = {
			isa = PBXNativeTarget;
			buildConfigurationList = D1ED2D2A1AD2CFA600CFC3EB /* Build configuration list for PBXNativeTarget "Kingfisher-Demo" */;
			buildPhases = (
				D1ED2D071AD2CFA600CFC3EB /* Sources */,
				D1ED2D081AD2CFA600CFC3EB /* Frameworks */,
				D1ED2D091AD2CFA600CFC3EB /* Resources */,
				D1ED2D511AD2D09F00CFC3EB /* Embed Frameworks */,
				4BE2C9E61B381D42005313E5 /* Embed Watch Content */,
			);
			buildRules = (
			);
			dependencies = (
				D1ED2D4B1AD2D09F00CFC3EB /* PBXTargetDependency */,
			);
			name = "Kingfisher-Demo";
			productName = "Kingfisher-Demo";
			productReference = D1ED2D0B1AD2CFA600CFC3EB /* Kingfisher-Demo.app */;
			productType = "com.apple.product-type.application";
		};
		D1ED2D341AD2D09F00CFC3EB /* Kingfisher */ = {
			isa = PBXNativeTarget;
			buildConfigurationList = D1ED2D4E1AD2D09F00CFC3EB /* Build configuration list for PBXNativeTarget "Kingfisher" */;
			buildPhases = (
				D1ED2D301AD2D09F00CFC3EB /* Sources */,
				D1ED2D311AD2D09F00CFC3EB /* Frameworks */,
				D1ED2D321AD2D09F00CFC3EB /* Headers */,
				D1ED2D331AD2D09F00CFC3EB /* Resources */,
			);
			buildRules = (
			);
			dependencies = (
			);
			name = Kingfisher;
			productName = Kingfisher;
			productReference = D1ED2D351AD2D09F00CFC3EB /* Kingfisher.framework */;
			productType = "com.apple.product-type.framework";
		};
		D1ED2D3E1AD2D09F00CFC3EB /* KingfisherTests */ = {
			isa = PBXNativeTarget;
			buildConfigurationList = D1ED2D521AD2D09F00CFC3EB /* Build configuration list for PBXNativeTarget "KingfisherTests" */;
			buildPhases = (
				26FE50EF2DF394A49D133472 /* Check Pods Manifest.lock */,
				D1ED2D3B1AD2D09F00CFC3EB /* Sources */,
				D1ED2D3C1AD2D09F00CFC3EB /* Frameworks */,
				D1ED2D3D1AD2D09F00CFC3EB /* Resources */,
				5A0400F84A1FF7DBA809925E /* Copy Pods Resources */,
			);
			buildRules = (
			);
			dependencies = (
				D1ED2D421AD2D09F00CFC3EB /* PBXTargetDependency */,
				D1ED2D441AD2D09F00CFC3EB /* PBXTargetDependency */,
			);
			name = KingfisherTests;
			productName = KingfisherTests;
			productReference = D1ED2D3F1AD2D09F00CFC3EB /* KingfisherTests.xctest */;
			productType = "com.apple.product-type.bundle.unit-test";
		};
/* End PBXNativeTarget section */

/* Begin PBXProject section */
		D1ED2D031AD2CFA600CFC3EB /* Project object */ = {
			isa = PBXProject;
			attributes = {
				LastSwiftUpdateCheck = 0700;
				LastUpgradeCheck = 0700;
				ORGANIZATIONNAME = "Wei Wang";
				TargetAttributes = {
					D1ED2D0A1AD2CFA600CFC3EB = {
						CreatedOnToolsVersion = 6.2;
					};
					D1ED2D341AD2D09F00CFC3EB = {
						CreatedOnToolsVersion = 6.2;
					};
					D1ED2D3E1AD2D09F00CFC3EB = {
						CreatedOnToolsVersion = 6.2;
						TestTargetID = D1ED2D0A1AD2CFA600CFC3EB;
					};
				};
			};
			buildConfigurationList = D1ED2D061AD2CFA600CFC3EB /* Build configuration list for PBXProject "Kingfisher" */;
			compatibilityVersion = "Xcode 3.2";
			developmentRegion = English;
			hasScannedForEncodings = 0;
			knownRegions = (
				en,
				Base,
			);
			mainGroup = D1ED2D021AD2CFA600CFC3EB;
			productRefGroup = D1ED2D0C1AD2CFA600CFC3EB /* Products */;
			projectDirPath = "";
			projectRoot = "";
			targets = (
				D1ED2D0A1AD2CFA600CFC3EB /* Kingfisher-Demo */,
				D1ED2D341AD2D09F00CFC3EB /* Kingfisher */,
				D1ED2D3E1AD2D09F00CFC3EB /* KingfisherTests */,
			);
		};
/* End PBXProject section */

/* Begin PBXResourcesBuildPhase section */
		D1ED2D091AD2CFA600CFC3EB /* Resources */ = {
			isa = PBXResourcesBuildPhase;
			buildActionMask = 2147483647;
			files = (
				D1ED2D161AD2CFA600CFC3EB /* Main.storyboard in Resources */,
				D1ED2D1B1AD2CFA600CFC3EB /* LaunchScreen.xib in Resources */,
				D1ED2D181AD2CFA600CFC3EB /* Images.xcassets in Resources */,
			);
			runOnlyForDeploymentPostprocessing = 0;
		};
		D1ED2D331AD2D09F00CFC3EB /* Resources */ = {
			isa = PBXResourcesBuildPhase;
			buildActionMask = 2147483647;
			files = (
			);
			runOnlyForDeploymentPostprocessing = 0;
		};
		D1ED2D3D1AD2D09F00CFC3EB /* Resources */ = {
			isa = PBXResourcesBuildPhase;
			buildActionMask = 2147483647;
			files = (
			);
			runOnlyForDeploymentPostprocessing = 0;
		};
/* End PBXResourcesBuildPhase section */

/* Begin PBXShellScriptBuildPhase section */
		26FE50EF2DF394A49D133472 /* Check Pods Manifest.lock */ = {
			isa = PBXShellScriptBuildPhase;
			buildActionMask = 2147483647;
			files = (
			);
			inputPaths = (
			);
			name = "Check Pods Manifest.lock";
			outputPaths = (
			);
			runOnlyForDeploymentPostprocessing = 0;
			shellPath = /bin/sh;
			shellScript = "diff \"${PODS_ROOT}/../Podfile.lock\" \"${PODS_ROOT}/Manifest.lock\" > /dev/null\nif [[ $? != 0 ]] ; then\n    cat << EOM\nerror: The sandbox is not in sync with the Podfile.lock. Run 'pod install' or update your CocoaPods installation.\nEOM\n    exit 1\nfi\n";
			showEnvVarsInLog = 0;
		};
		5A0400F84A1FF7DBA809925E /* Copy Pods Resources */ = {
			isa = PBXShellScriptBuildPhase;
			buildActionMask = 2147483647;
			files = (
			);
			inputPaths = (
			);
			name = "Copy Pods Resources";
			outputPaths = (
			);
			runOnlyForDeploymentPostprocessing = 0;
			shellPath = /bin/sh;
			shellScript = "\"${SRCROOT}/Pods/Target Support Files/Pods-KingfisherTests/Pods-KingfisherTests-resources.sh\"\n";
			showEnvVarsInLog = 0;
		};
/* End PBXShellScriptBuildPhase section */

/* Begin PBXSourcesBuildPhase section */
		D1ED2D071AD2CFA600CFC3EB /* Sources */ = {
			isa = PBXSourcesBuildPhase;
			buildActionMask = 2147483647;
			files = (
				D1ED2D131AD2CFA600CFC3EB /* ViewController.swift in Sources */,
				D1ED2D111AD2CFA600CFC3EB /* AppDelegate.swift in Sources */,
				4BAFBA3D1AD671E400FB0300 /* CollectionViewCell.swift in Sources */,
			);
			runOnlyForDeploymentPostprocessing = 0;
		};
		D1ED2D301AD2D09F00CFC3EB /* Sources */ = {
			isa = PBXSourcesBuildPhase;
			buildActionMask = 2147483647;
			files = (
				9C099CCD1B727A910014D062 /* UIImage+Normalize.swift in Sources */,
				D1ED2D5F1AD2D0F900CFC3EB /* KingfisherManager.swift in Sources */,
				D1ED2D5B1AD2D0F900CFC3EB /* String+MD5.swift in Sources */,
				D1ED2D5C1AD2D0F900CFC3EB /* UIImageView+Kingfisher.swift in Sources */,
				4B945B211ADBB20200D1545E /* UIButton+Kingfisher.swift in Sources */,
				D1ED2D5D1AD2D0F900CFC3EB /* ImageCache.swift in Sources */,
				D1ED2D5E1AD2D0F900CFC3EB /* ImageDownloader.swift in Sources */,
				4B412CA51AE8A2F9008D530A /* KingfisherOptionsInfo.swift in Sources */,
				D1ED2D601AD2D0F900CFC3EB /* KingfisherOptions.swift in Sources */,
				D151E72B1AD3C48D004FD4AE /* UIImage+Decode.swift in Sources */,
			);
			runOnlyForDeploymentPostprocessing = 0;
		};
		D1ED2D3B1AD2D09F00CFC3EB /* Sources */ = {
			isa = PBXSourcesBuildPhase;
			buildActionMask = 2147483647;
			files = (
				4B82DDFC1AD7701900074995 /* ImageCacheTests.swift in Sources */,
				4BBA04C21AD795C500A5CF82 /* ImageDownloaderTests.swift in Sources */,
				4B6D4F651AE0A46D0084D15B /* UIImageViewExtensionTests.swift in Sources */,
				4BBA04C41AD7986100A5CF82 /* KingfisherTestHelper.swift in Sources */,
				4B6D4F671AE0B82A0084D15B /* UIButtonExtensionTests.swift in Sources */,
			);
			runOnlyForDeploymentPostprocessing = 0;
		};
/* End PBXSourcesBuildPhase section */

/* Begin PBXTargetDependency section */
		D1ED2D421AD2D09F00CFC3EB /* PBXTargetDependency */ = {
			isa = PBXTargetDependency;
			target = D1ED2D341AD2D09F00CFC3EB /* Kingfisher */;
			targetProxy = D1ED2D411AD2D09F00CFC3EB /* PBXContainerItemProxy */;
		};
		D1ED2D441AD2D09F00CFC3EB /* PBXTargetDependency */ = {
			isa = PBXTargetDependency;
			target = D1ED2D0A1AD2CFA600CFC3EB /* Kingfisher-Demo */;
			targetProxy = D1ED2D431AD2D09F00CFC3EB /* PBXContainerItemProxy */;
		};
		D1ED2D4B1AD2D09F00CFC3EB /* PBXTargetDependency */ = {
			isa = PBXTargetDependency;
			target = D1ED2D341AD2D09F00CFC3EB /* Kingfisher */;
			targetProxy = D1ED2D4A1AD2D09F00CFC3EB /* PBXContainerItemProxy */;
		};
/* End PBXTargetDependency section */

/* Begin PBXVariantGroup section */
		D1ED2D141AD2CFA600CFC3EB /* Main.storyboard */ = {
			isa = PBXVariantGroup;
			children = (
				D1ED2D151AD2CFA600CFC3EB /* Base */,
			);
			name = Main.storyboard;
			sourceTree = "<group>";
		};
		D1ED2D191AD2CFA600CFC3EB /* LaunchScreen.xib */ = {
			isa = PBXVariantGroup;
			children = (
				D1ED2D1A1AD2CFA600CFC3EB /* Base */,
			);
			name = LaunchScreen.xib;
			sourceTree = "<group>";
		};
/* End PBXVariantGroup section */

/* Begin XCBuildConfiguration section */
		D1ED2D281AD2CFA600CFC3EB /* Debug */ = {
			isa = XCBuildConfiguration;
			buildSettings = {
				ALWAYS_SEARCH_USER_PATHS = NO;
				CLANG_CXX_LANGUAGE_STANDARD = "gnu++0x";
				CLANG_CXX_LIBRARY = "libc++";
				CLANG_ENABLE_MODULES = YES;
				CLANG_ENABLE_OBJC_ARC = YES;
				CLANG_WARN_BOOL_CONVERSION = YES;
				CLANG_WARN_CONSTANT_CONVERSION = YES;
				CLANG_WARN_DIRECT_OBJC_ISA_USAGE = YES_ERROR;
				CLANG_WARN_EMPTY_BODY = YES;
				CLANG_WARN_ENUM_CONVERSION = YES;
				CLANG_WARN_INT_CONVERSION = YES;
				CLANG_WARN_OBJC_ROOT_CLASS = YES_ERROR;
				CLANG_WARN_UNREACHABLE_CODE = YES;
				CLANG_WARN__DUPLICATE_METHOD_MATCH = YES;
				"CODE_SIGN_IDENTITY[sdk=iphoneos*]" = "iPhone Developer";
				COPY_PHASE_STRIP = NO;
				ENABLE_STRICT_OBJC_MSGSEND = YES;
				ENABLE_TESTABILITY = YES;
				GCC_C_LANGUAGE_STANDARD = gnu99;
				GCC_DYNAMIC_NO_PIC = NO;
				GCC_OPTIMIZATION_LEVEL = 0;
				GCC_PREPROCESSOR_DEFINITIONS = (
					"DEBUG=1",
					"$(inherited)",
				);
				GCC_SYMBOLS_PRIVATE_EXTERN = NO;
				GCC_WARN_64_TO_32_BIT_CONVERSION = YES;
				GCC_WARN_ABOUT_RETURN_TYPE = YES_ERROR;
				GCC_WARN_UNDECLARED_SELECTOR = YES;
				GCC_WARN_UNINITIALIZED_AUTOS = YES_AGGRESSIVE;
				GCC_WARN_UNUSED_FUNCTION = YES;
				GCC_WARN_UNUSED_VARIABLE = YES;
				IPHONEOS_DEPLOYMENT_TARGET = 8.2;
				MTL_ENABLE_DEBUG_INFO = YES;
				ONLY_ACTIVE_ARCH = YES;
				SDKROOT = iphoneos;
				SWIFT_OPTIMIZATION_LEVEL = "-Onone";
				TARGETED_DEVICE_FAMILY = "1,2";
			};
			name = Debug;
		};
		D1ED2D291AD2CFA600CFC3EB /* Release */ = {
			isa = XCBuildConfiguration;
			buildSettings = {
				ALWAYS_SEARCH_USER_PATHS = NO;
				CLANG_CXX_LANGUAGE_STANDARD = "gnu++0x";
				CLANG_CXX_LIBRARY = "libc++";
				CLANG_ENABLE_MODULES = YES;
				CLANG_ENABLE_OBJC_ARC = YES;
				CLANG_WARN_BOOL_CONVERSION = YES;
				CLANG_WARN_CONSTANT_CONVERSION = YES;
				CLANG_WARN_DIRECT_OBJC_ISA_USAGE = YES_ERROR;
				CLANG_WARN_EMPTY_BODY = YES;
				CLANG_WARN_ENUM_CONVERSION = YES;
				CLANG_WARN_INT_CONVERSION = YES;
				CLANG_WARN_OBJC_ROOT_CLASS = YES_ERROR;
				CLANG_WARN_UNREACHABLE_CODE = YES;
				CLANG_WARN__DUPLICATE_METHOD_MATCH = YES;
				"CODE_SIGN_IDENTITY[sdk=iphoneos*]" = "iPhone Developer";
				COPY_PHASE_STRIP = NO;
				ENABLE_NS_ASSERTIONS = NO;
				ENABLE_STRICT_OBJC_MSGSEND = YES;
				GCC_C_LANGUAGE_STANDARD = gnu99;
				GCC_WARN_64_TO_32_BIT_CONVERSION = YES;
				GCC_WARN_ABOUT_RETURN_TYPE = YES_ERROR;
				GCC_WARN_UNDECLARED_SELECTOR = YES;
				GCC_WARN_UNINITIALIZED_AUTOS = YES_AGGRESSIVE;
				GCC_WARN_UNUSED_FUNCTION = YES;
				GCC_WARN_UNUSED_VARIABLE = YES;
				IPHONEOS_DEPLOYMENT_TARGET = 8.2;
				MTL_ENABLE_DEBUG_INFO = NO;
				SDKROOT = iphoneos;
				TARGETED_DEVICE_FAMILY = "1,2";
				VALIDATE_PRODUCT = YES;
			};
			name = Release;
		};
		D1ED2D2B1AD2CFA600CFC3EB /* Debug */ = {
			isa = XCBuildConfiguration;
			buildSettings = {
				ASSETCATALOG_COMPILER_APPICON_NAME = AppIcon;
				INFOPLIST_FILE = "Kingfisher-Demo/Info.plist";
				IPHONEOS_DEPLOYMENT_TARGET = 8.0;
				LD_RUNPATH_SEARCH_PATHS = "$(inherited) @executable_path/Frameworks";
				PRODUCT_BUNDLE_IDENTIFIER = "com.onevcat.$(PRODUCT_NAME:rfc1034identifier)";
				PRODUCT_NAME = "$(TARGET_NAME)";
			};
			name = Debug;
		};
		D1ED2D2C1AD2CFA600CFC3EB /* Release */ = {
			isa = XCBuildConfiguration;
			buildSettings = {
				ASSETCATALOG_COMPILER_APPICON_NAME = AppIcon;
				INFOPLIST_FILE = "Kingfisher-Demo/Info.plist";
				IPHONEOS_DEPLOYMENT_TARGET = 8.0;
				LD_RUNPATH_SEARCH_PATHS = "$(inherited) @executable_path/Frameworks";
				PRODUCT_BUNDLE_IDENTIFIER = "com.onevcat.$(PRODUCT_NAME:rfc1034identifier)";
				PRODUCT_NAME = "$(TARGET_NAME)";
			};
			name = Release;
		};
		D1ED2D4F1AD2D09F00CFC3EB /* Debug */ = {
			isa = XCBuildConfiguration;
			buildSettings = {
				CLANG_ENABLE_MODULES = YES;
				CURRENT_PROJECT_VERSION = 1;
				DEFINES_MODULE = YES;
				DYLIB_COMPATIBILITY_VERSION = 1;
				DYLIB_CURRENT_VERSION = 1;
				DYLIB_INSTALL_NAME_BASE = "@rpath";
				GCC_PREPROCESSOR_DEFINITIONS = (
					"DEBUG=1",
					"$(inherited)",
				);
				INFOPLIST_FILE = Kingfisher/Info.plist;
				INSTALL_PATH = "$(LOCAL_LIBRARY_DIR)/Frameworks";
				IPHONEOS_DEPLOYMENT_TARGET = 8.0;
				LD_RUNPATH_SEARCH_PATHS = "$(inherited) @executable_path/Frameworks @loader_path/Frameworks";
				PRODUCT_BUNDLE_IDENTIFIER = "com.onevcat.$(PRODUCT_NAME:rfc1034identifier)";
				PRODUCT_NAME = "$(TARGET_NAME)";
				SKIP_INSTALL = YES;
				SWIFT_OPTIMIZATION_LEVEL = "-Onone";
				VERSIONING_SYSTEM = "apple-generic";
				VERSION_INFO_PREFIX = "";
			};
			name = Debug;
		};
		D1ED2D501AD2D09F00CFC3EB /* Release */ = {
			isa = XCBuildConfiguration;
			buildSettings = {
				CLANG_ENABLE_MODULES = YES;
				CURRENT_PROJECT_VERSION = 1;
				DEFINES_MODULE = YES;
				DYLIB_COMPATIBILITY_VERSION = 1;
				DYLIB_CURRENT_VERSION = 1;
				DYLIB_INSTALL_NAME_BASE = "@rpath";
				INFOPLIST_FILE = Kingfisher/Info.plist;
				INSTALL_PATH = "$(LOCAL_LIBRARY_DIR)/Frameworks";
				IPHONEOS_DEPLOYMENT_TARGET = 8.0;
				LD_RUNPATH_SEARCH_PATHS = "$(inherited) @executable_path/Frameworks @loader_path/Frameworks";
				PRODUCT_BUNDLE_IDENTIFIER = "com.onevcat.$(PRODUCT_NAME:rfc1034identifier)";
				PRODUCT_NAME = "$(TARGET_NAME)";
				SKIP_INSTALL = YES;
				VERSIONING_SYSTEM = "apple-generic";
				VERSION_INFO_PREFIX = "";
			};
			name = Release;
		};
		D1ED2D531AD2D09F00CFC3EB /* Debug */ = {
			isa = XCBuildConfiguration;
			baseConfigurationReference = D809C0611AAB7CA1AE240862 /* Pods-KingfisherTests.debug.xcconfig */;
			buildSettings = {
				CLANG_ENABLE_MODULES = YES;
				GCC_PREPROCESSOR_DEFINITIONS = (
					"DEBUG=1",
					"$(inherited)",
				);
				INFOPLIST_FILE = KingfisherTests/Info.plist;
				LD_RUNPATH_SEARCH_PATHS = "$(inherited) @executable_path/Frameworks @loader_path/Frameworks";
				PRODUCT_BUNDLE_IDENTIFIER = "com.onevcat.$(PRODUCT_NAME:rfc1034identifier)";
				PRODUCT_NAME = "$(TARGET_NAME)";
				SWIFT_OBJC_BRIDGING_HEADER = "KingfisherTests/KingfisherTests-Bridging-Header.h";
				SWIFT_OPTIMIZATION_LEVEL = "-Onone";
				TEST_HOST = "$(BUILT_PRODUCTS_DIR)/Kingfisher-Demo.app/Kingfisher-Demo";
			};
			name = Debug;
		};
		D1ED2D541AD2D09F00CFC3EB /* Release */ = {
			isa = XCBuildConfiguration;
			baseConfigurationReference = A8D69912DD16C2942EB1F40E /* Pods-KingfisherTests.release.xcconfig */;
			buildSettings = {
				CLANG_ENABLE_MODULES = YES;
				INFOPLIST_FILE = KingfisherTests/Info.plist;
				LD_RUNPATH_SEARCH_PATHS = "$(inherited) @executable_path/Frameworks @loader_path/Frameworks";
				PRODUCT_BUNDLE_IDENTIFIER = "com.onevcat.$(PRODUCT_NAME:rfc1034identifier)";
				PRODUCT_NAME = "$(TARGET_NAME)";
				SWIFT_OBJC_BRIDGING_HEADER = "KingfisherTests/KingfisherTests-Bridging-Header.h";
				TEST_HOST = "$(BUILT_PRODUCTS_DIR)/Kingfisher-Demo.app/Kingfisher-Demo";
			};
			name = Release;
		};
/* End XCBuildConfiguration section */

/* Begin XCConfigurationList section */
		D1ED2D061AD2CFA600CFC3EB /* Build configuration list for PBXProject "Kingfisher" */ = {
			isa = XCConfigurationList;
			buildConfigurations = (
				D1ED2D281AD2CFA600CFC3EB /* Debug */,
				D1ED2D291AD2CFA600CFC3EB /* Release */,
			);
			defaultConfigurationIsVisible = 0;
			defaultConfigurationName = Release;
		};
		D1ED2D2A1AD2CFA600CFC3EB /* Build configuration list for PBXNativeTarget "Kingfisher-Demo" */ = {
			isa = XCConfigurationList;
			buildConfigurations = (
				D1ED2D2B1AD2CFA600CFC3EB /* Debug */,
				D1ED2D2C1AD2CFA600CFC3EB /* Release */,
			);
			defaultConfigurationIsVisible = 0;
			defaultConfigurationName = Release;
		};
		D1ED2D4E1AD2D09F00CFC3EB /* Build configuration list for PBXNativeTarget "Kingfisher" */ = {
			isa = XCConfigurationList;
			buildConfigurations = (
				D1ED2D4F1AD2D09F00CFC3EB /* Debug */,
				D1ED2D501AD2D09F00CFC3EB /* Release */,
			);
			defaultConfigurationIsVisible = 0;
			defaultConfigurationName = Release;
		};
		D1ED2D521AD2D09F00CFC3EB /* Build configuration list for PBXNativeTarget "KingfisherTests" */ = {
			isa = XCConfigurationList;
			buildConfigurations = (
				D1ED2D531AD2D09F00CFC3EB /* Debug */,
				D1ED2D541AD2D09F00CFC3EB /* Release */,
			);
			defaultConfigurationIsVisible = 0;
			defaultConfigurationName = Release;
		};
/* End XCConfigurationList section */
	};
	rootObject = D1ED2D031AD2CFA600CFC3EB /* Project object */;
}<|MERGE_RESOLUTION|>--- conflicted
+++ resolved
@@ -16,17 +16,6 @@
 		4BAFBA3D1AD671E400FB0300 /* CollectionViewCell.swift in Sources */ = {isa = PBXBuildFile; fileRef = 4BAFBA3C1AD671E400FB0300 /* CollectionViewCell.swift */; };
 		4BBA04C21AD795C500A5CF82 /* ImageDownloaderTests.swift in Sources */ = {isa = PBXBuildFile; fileRef = 4BBA04C11AD795C500A5CF82 /* ImageDownloaderTests.swift */; };
 		4BBA04C41AD7986100A5CF82 /* KingfisherTestHelper.swift in Sources */ = {isa = PBXBuildFile; fileRef = 4BBA04C31AD7986100A5CF82 /* KingfisherTestHelper.swift */; };
-<<<<<<< HEAD
-=======
-		4BD352D71AF3681800B18A40 /* InterfaceController.swift in Sources */ = {isa = PBXBuildFile; fileRef = 4BD352D61AF3681800B18A40 /* InterfaceController.swift */; };
-		4BD352D91AF3681800B18A40 /* Images.xcassets in Resources */ = {isa = PBXBuildFile; fileRef = 4BD352D81AF3681800B18A40 /* Images.xcassets */; };
-		4BD352DD1AF3681800B18A40 /* Kingfisher-Demo WatchKit App.app in Resources */ = {isa = PBXBuildFile; fileRef = 4BD352DC1AF3681800B18A40 /* Kingfisher-Demo WatchKit App.app */; };
-		4BD352E51AF3681800B18A40 /* Interface.storyboard in Resources */ = {isa = PBXBuildFile; fileRef = 4BD352E31AF3681800B18A40 /* Interface.storyboard */; };
-		4BD352E71AF3681800B18A40 /* Images.xcassets in Resources */ = {isa = PBXBuildFile; fileRef = 4BD352E61AF3681800B18A40 /* Images.xcassets */; };
-		4BD352EA1AF3681800B18A40 /* Kingfisher-Demo WatchKit Extension.appex in Embed App Extensions */ = {isa = PBXBuildFile; fileRef = 4BD352D21AF3681800B18A40 /* Kingfisher-Demo WatchKit Extension.appex */; settings = {ATTRIBUTES = (RemoveHeadersOnCopy, ); }; };
-		4BD352F31AF36A0700B18A40 /* WKInterfaceImage+Kingfisher.swift in Sources */ = {isa = PBXBuildFile; fileRef = 4BD352F21AF36A0700B18A40 /* WKInterfaceImage+Kingfisher.swift */; };
-		9C099CCD1B727A910014D062 /* UIImage+Normalize.swift in Sources */ = {isa = PBXBuildFile; fileRef = 9C099CCC1B727A910014D062 /* UIImage+Normalize.swift */; };
->>>>>>> e0bab2ff
 		D151E72B1AD3C48D004FD4AE /* UIImage+Decode.swift in Sources */ = {isa = PBXBuildFile; fileRef = D151E72A1AD3C48D004FD4AE /* UIImage+Decode.swift */; };
 		D1ED2D111AD2CFA600CFC3EB /* AppDelegate.swift in Sources */ = {isa = PBXBuildFile; fileRef = D1ED2D101AD2CFA600CFC3EB /* AppDelegate.swift */; };
 		D1ED2D131AD2CFA600CFC3EB /* ViewController.swift in Sources */ = {isa = PBXBuildFile; fileRef = D1ED2D121AD2CFA600CFC3EB /* ViewController.swift */; };
@@ -104,19 +93,6 @@
 		4BBA04BD1AD77F7E00A5CF82 /* KingfisherTests-Bridging-Header.h */ = {isa = PBXFileReference; lastKnownFileType = sourcecode.c.h; path = "KingfisherTests-Bridging-Header.h"; sourceTree = "<group>"; };
 		4BBA04C11AD795C500A5CF82 /* ImageDownloaderTests.swift */ = {isa = PBXFileReference; fileEncoding = 4; lastKnownFileType = sourcecode.swift; path = ImageDownloaderTests.swift; sourceTree = "<group>"; };
 		4BBA04C31AD7986100A5CF82 /* KingfisherTestHelper.swift */ = {isa = PBXFileReference; fileEncoding = 4; lastKnownFileType = sourcecode.swift; path = KingfisherTestHelper.swift; sourceTree = "<group>"; };
-<<<<<<< HEAD
-=======
-		4BD352D21AF3681800B18A40 /* Kingfisher-Demo WatchKit Extension.appex */ = {isa = PBXFileReference; explicitFileType = "wrapper.app-extension"; includeInIndex = 0; path = "Kingfisher-Demo WatchKit Extension.appex"; sourceTree = BUILT_PRODUCTS_DIR; };
-		4BD352D51AF3681800B18A40 /* Info.plist */ = {isa = PBXFileReference; lastKnownFileType = text.plist.xml; path = Info.plist; sourceTree = "<group>"; };
-		4BD352D61AF3681800B18A40 /* InterfaceController.swift */ = {isa = PBXFileReference; lastKnownFileType = sourcecode.swift; path = InterfaceController.swift; sourceTree = "<group>"; };
-		4BD352D81AF3681800B18A40 /* Images.xcassets */ = {isa = PBXFileReference; lastKnownFileType = folder.assetcatalog; path = Images.xcassets; sourceTree = "<group>"; };
-		4BD352DC1AF3681800B18A40 /* Kingfisher-Demo WatchKit App.app */ = {isa = PBXFileReference; explicitFileType = wrapper.application; includeInIndex = 0; path = "Kingfisher-Demo WatchKit App.app"; sourceTree = BUILT_PRODUCTS_DIR; };
-		4BD352E21AF3681800B18A40 /* Info.plist */ = {isa = PBXFileReference; lastKnownFileType = text.plist.xml; path = Info.plist; sourceTree = "<group>"; };
-		4BD352E41AF3681800B18A40 /* Base */ = {isa = PBXFileReference; lastKnownFileType = file.storyboard; name = Base; path = Base.lproj/Interface.storyboard; sourceTree = "<group>"; };
-		4BD352E61AF3681800B18A40 /* Images.xcassets */ = {isa = PBXFileReference; lastKnownFileType = folder.assetcatalog; path = Images.xcassets; sourceTree = "<group>"; };
-		4BD352F21AF36A0700B18A40 /* WKInterfaceImage+Kingfisher.swift */ = {isa = PBXFileReference; fileEncoding = 4; lastKnownFileType = sourcecode.swift; path = "WKInterfaceImage+Kingfisher.swift"; sourceTree = "<group>"; };
-		9C099CCC1B727A910014D062 /* UIImage+Normalize.swift */ = {isa = PBXFileReference; fileEncoding = 4; lastKnownFileType = sourcecode.swift; path = "UIImage+Normalize.swift"; sourceTree = "<group>"; };
->>>>>>> e0bab2ff
 		A8D69912DD16C2942EB1F40E /* Pods-KingfisherTests.release.xcconfig */ = {isa = PBXFileReference; includeInIndex = 1; lastKnownFileType = text.xcconfig; name = "Pods-KingfisherTests.release.xcconfig"; path = "Pods/Target Support Files/Pods-KingfisherTests/Pods-KingfisherTests.release.xcconfig"; sourceTree = "<group>"; };
 		A9E621E297FEFAD35D39C34E /* libPods-KingfisherTests.a */ = {isa = PBXFileReference; explicitFileType = archive.ar; includeInIndex = 0; path = "libPods-KingfisherTests.a"; sourceTree = BUILT_PRODUCTS_DIR; };
 		D151E72A1AD3C48D004FD4AE /* UIImage+Decode.swift */ = {isa = PBXFileReference; fileEncoding = 4; lastKnownFileType = sourcecode.swift; path = "UIImage+Decode.swift"; sourceTree = "<group>"; };

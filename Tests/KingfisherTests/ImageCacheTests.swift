//
//  ImageCacheTests.swift
//  Kingfisher
//
//  Created by Wei Wang on 15/4/10.
//
//  Copyright (c) 2019 Wei Wang <onevcat@gmail.com>
//
//  Permission is hereby granted, free of charge, to any person obtaining a copy
//  of this software and associated documentation files (the "Software"), to deal
//  in the Software without restriction, including without limitation the rights
//  to use, copy, modify, merge, publish, distribute, sublicense, and/or sell
//  copies of the Software, and to permit persons to whom the Software is
//  furnished to do so, subject to the following conditions:
//
//  The above copyright notice and this permission notice shall be included in
//  all copies or substantial portions of the Software.
//
//  THE SOFTWARE IS PROVIDED "AS IS", WITHOUT WARRANTY OF ANY KIND, EXPRESS OR
//  IMPLIED, INCLUDING BUT NOT LIMITED TO THE WARRANTIES OF MERCHANTABILITY,
//  FITNESS FOR A PARTICULAR PURPOSE AND NONINFRINGEMENT. IN NO EVENT SHALL THE
//  AUTHORS OR COPYRIGHT HOLDERS BE LIABLE FOR ANY CLAIM, DAMAGES OR OTHER
//  LIABILITY, WHETHER IN AN ACTION OF CONTRACT, TORT OR OTHERWISE, ARISING FROM,
//  OUT OF OR IN CONNECTION WITH THE SOFTWARE OR THE USE OR OTHER DEALINGS IN
//  THE SOFTWARE.

import XCTest
@testable import Kingfisher

class ImageCacheTests: XCTestCase {

    var cache: ImageCache!
    var observer: NSObjectProtocol!
    
    override func setUp() {
        super.setUp()

        let uuid = UUID().uuidString
        let cacheName = "test-\(uuid)"
        cache = ImageCache(name: cacheName)
    }
    
    override func tearDown() {
        clearCaches([cache])
        cache = nil
        observer = nil

        super.tearDown()
    }
    
    func testInvalidCustomCachePath() {
        let customPath = "/path/to/image/cache"
        let url = URL(fileURLWithPath: customPath)
        XCTAssertThrowsError(try ImageCache(name: "test", cacheDirectoryURL: url)) { error in
            guard case KingfisherError.cacheError(reason: .cannotCreateDirectory(let path, _)) = error else {
                XCTFail("Should be KingfisherError with cacheError reason.")
                return
            }
            XCTAssertEqual(path, customPath + "/com.onevcat.Kingfisher.ImageCache.test")
        }
    }

    func testCustomCachePath() {
        let cacheURL = try! FileManager.default.url(
            for: .cachesDirectory, in: .userDomainMask, appropriateFor: nil, create: true)
        let subFolder = cacheURL.appendingPathComponent("temp")

        let customPath = subFolder.path
        let cache = try! ImageCache(name: "test", cacheDirectoryURL: subFolder)
        XCTAssertEqual(
            cache.diskStorage.directoryURL.path,
            (customPath as NSString).appendingPathComponent("com.onevcat.Kingfisher.ImageCache.test"))
        clearCaches([cache])
    }
    
    func testCustomCachePathByBlock() {
        let cache = try! ImageCache(name: "test", cacheDirectoryURL: nil, diskCachePathClosure: { (url, path) -> URL in
            let modifiedPath = path + "-modified"
            return url.appendingPathComponent(modifiedPath, isDirectory: true)
        })
        let cacheURL = try! FileManager.default.url(
            for: .cachesDirectory, in: .userDomainMask, appropriateFor: nil, create: true)
        XCTAssertEqual(
            cache.diskStorage.directoryURL.path,
            (cacheURL.path as NSString).appendingPathComponent("com.onevcat.Kingfisher.ImageCache.test-modified"))
        clearCaches([cache])
    }
    
    func testMaxCachePeriodInSecond() {
        cache.diskStorage.config.expiration = .seconds(1)
        XCTAssertEqual(cache.diskStorage.config.expiration.timeInterval, 1)
    }
    
    func testMaxMemorySize() {
        cache.memoryStorage.config.totalCostLimit = 1
        XCTAssert(cache.memoryStorage.config.totalCostLimit == 1, "maxMemoryCost should be able to be set.")
    }
    
    func testMaxDiskCacheSize() {
        cache.diskStorage.config.sizeLimit = 1
        XCTAssert(cache.diskStorage.config.sizeLimit == 1, "maxDiskCacheSize should be able to be set.")
    }
    
    func testClearDiskCache() {
        let exp = expectation(description: #function)
        let key = testKeys[0]
        cache.store(testImage, original: testImageData, forKey: key, toDisk: true) { _ in
            self.cache.clearMemoryCache()
            let cacheResult = self.cache.imageCachedType(forKey: key)
            XCTAssertTrue(cacheResult.cached)
            XCTAssertEqual(cacheResult, .disk)
        
            self.cache.clearDiskCache {
                let cacheResult = self.cache.imageCachedType(forKey: key)
                XCTAssertFalse(cacheResult.cached)
                exp.fulfill()
            }
        }
        waitForExpectations(timeout: 3, handler:nil)
    }
    
    func testClearDiskCacheAsync() async throws {
        let key = testKeys[0]
        try await cache.store(testImage, original: testImageData, forKey: key, toDisk: true)
        cache.clearMemoryCache()
        var cacheResult = self.cache.imageCachedType(forKey: key)
        XCTAssertTrue(cacheResult.cached)
        XCTAssertEqual(cacheResult, .disk)
        
        await cache.clearDiskCache()
        cacheResult = cache.imageCachedType(forKey: key)
        XCTAssertFalse(cacheResult.cached)
    }
    
    func testClearMemoryCache() {
        let exp = expectation(description: #function)
        let key = testKeys[0]
        cache.store(testImage, original: testImageData, forKey: key, toDisk: true) { _ in
            self.cache.clearMemoryCache()
            self.cache.retrieveImage(forKey: key) { result in
                XCTAssertNotNil(result.value?.image)
                XCTAssertEqual(result.value?.cacheType, .disk)
                exp.fulfill()
            }
        }
        waitForExpectations(timeout: 3, handler: nil)
    }
    
    func testClearMemoryCacheAsync() async throws {
        let key = testKeys[0]
        try await cache.store(testImage, original: testImageData, forKey: key, toDisk: true)
        cache.clearMemoryCache()
        let result = try await cache.retrieveImage(forKey: key)
        XCTAssertNotNil(result.image)
        XCTAssertEqual(result.cacheType, .disk)
    }
    
    func testNoImageFound() {
        let exp = expectation(description: #function)
        cache.retrieveImage(forKey: testKeys[0]) { result in
            XCTAssertNotNil(result.value)
            XCTAssertNil(result.value!.image)
            exp.fulfill()
        }
        waitForExpectations(timeout: 3, handler: nil)
    }
    
    func testNoImageFoundAsync() async throws {
        let result = try await cache.retrieveImage(forKey: testKeys[0])
        XCTAssertNil(result.image)
    }

    func testCachedFileDoesNotExist() {
        let URLString = testKeys[0]
        let url = URL(string: URLString)!

        let exists = cache.imageCachedType(forKey: url.cacheKey).cached
        XCTAssertFalse(exists)
    }
    
    func testStoreImageInMemory() {
        let exp = expectation(description: #function)
        let key = testKeys[0]
        cache.store(testImage, forKey: key, toDisk: false) { _ in
            self.cache.retrieveImage(forKey: key) { result in
                XCTAssertNotNil(result.value?.image)
                XCTAssertEqual(result.value?.cacheType, .memory)
                exp.fulfill()
            }
        }
        waitForExpectations(timeout: 3, handler: nil)
    }
    
    func testStoreImageInMemoryAsync() async throws {
        let key = testKeys[0]
        try await cache.store(testImage, forKey: key, toDisk: false)
        let result = try await cache.retrieveImage(forKey: key)
        XCTAssertNotNil(result.image)
        XCTAssertEqual(result.cacheType, .memory)
    }
    
    func testStoreMultipleImages() {
        let exp = expectation(description: #function)
        storeMultipleImages {
            let diskCachePath = self.cache.diskStorage.directoryURL.path
            var files: [String] = []
            do {
                files = try FileManager.default.contentsOfDirectory(atPath: diskCachePath)
            } catch _ {
                XCTFail()
            }
            XCTAssertEqual(files.count, testKeys.count)
            exp.fulfill()
        }
        waitForExpectations(timeout: 3, handler: nil)
    }
    
    func testStoreMultipleImagesAsync() async throws {
        await storeMultipleImages()
    
        let diskCachePath = cache.diskStorage.directoryURL.path
        let files = try FileManager.default.contentsOfDirectory(atPath: diskCachePath)
        XCTAssertEqual(files.count, testKeys.count)
    }
    
    func testCachedFileExists() {
        let exp = expectation(description: #function)
        let key = testKeys[0]
        let url = URL(string: key)!
        
        let exists = cache.imageCachedType(forKey: url.cacheKey).cached
        XCTAssertFalse(exists)
        
        cache.retrieveImage(forKey: key) { result in
            switch result {
            case .success(let value):
                XCTAssertNil(value.image)
                XCTAssertEqual(value.cacheType, .none)
            case .failure:
                XCTFail()
                return
            }

            self.cache.store(testImage, forKey: key, toDisk: true) { _ in
                self.cache.retrieveImage(forKey: key) { result in

                    XCTAssertNotNil(result.value?.image)
                    XCTAssertEqual(result.value?.cacheType, .memory)

                    self.cache.clearMemoryCache()
                    self.cache.retrieveImage(forKey: key) { result in
                        XCTAssertNotNil(result.value?.image)
                        XCTAssertEqual(result.value?.cacheType, .disk)

                        exp.fulfill()
                    }
                }
            }
        }
        
        waitForExpectations(timeout: 3, handler: nil)
    }
    
    func testCachedFileExistsAsync() async throws {
        let key = testKeys[0]
        let url = URL(string: key)!
        
        let exists = cache.imageCachedType(forKey: url.cacheKey).cached
        XCTAssertFalse(exists)
        
        var result = try await cache.retrieveImage(forKey: key)
        XCTAssertNil(result.image)
        XCTAssertEqual(result.cacheType, .none)
        
        try await cache.store(testImage, forKey: key, toDisk: true)
        
        result = try await cache.retrieveImage(forKey: key)
        XCTAssertNotNil(result.image)
        XCTAssertEqual(result.cacheType, .memory)
        
        cache.clearMemoryCache()
        
        result = try await cache.retrieveImage(forKey: key)
        XCTAssertNotNil(result.image)
        XCTAssertEqual(result.cacheType, .disk)
    }

    func testCachedFileWithCustomPathExtensionExists() {
        cache.diskStorage.config.pathExtension = "jpg"
        let exp = expectation(description: #function)
        
        let key = testKeys[0]
        let url = URL(string: key)!

        cache.store(testImage, forKey: key, toDisk: true) { _ in
            let cachePath = self.cache.cachePath(forKey: url.cacheKey)
            XCTAssertTrue(cachePath.hasSuffix(".jpg"))
            exp.fulfill()
        }
        
        waitForExpectations(timeout: 3, handler: nil)
    }

    func testCachedFileWithCustomPathExtensionExistsAsync() async throws {
        cache.diskStorage.config.pathExtension = "jpg"
        let key = testKeys[0]
        let url = URL(string: key)!
        try await cache.store(testImage, forKey: key, toDisk: true)
        let cachePath = self.cache.cachePath(forKey: url.cacheKey)
        XCTAssertTrue(cachePath.hasSuffix(".jpg"))
    }
  
    func testCachedImageIsFetchedSyncronouslyFromTheMemoryCache() {
        cache.store(testImage, forKey: testKeys[0], toDisk: false)
        var foundImage: KFCrossPlatformImage?
        cache.retrieveImage(forKey: testKeys[0]) { result in
            foundImage = result.value?.image
        }
        XCTAssertEqual(testImage, foundImage)
    }
    
    func testCachedImageIsFetchedSyncronouslyFromTheMemoryCacheAsync() async throws {
        try await cache.store(testImage, forKey: testKeys[0], toDisk: false)
        let result = try await cache.retrieveImage(forKey: testKeys[0])
        XCTAssertEqual(testImage, result.image)
    }

    func testIsImageCachedForKey() {
        let exp = expectation(description: #function)
        let key = testKeys[0]
        XCTAssertFalse(cache.imageCachedType(forKey: key).cached)
        cache.store(testImage, original: testImageData, forKey: key, toDisk: true) { _ in
            XCTAssertTrue(self.cache.imageCachedType(forKey: key).cached)
            exp.fulfill()
        }
        waitForExpectations(timeout: 3, handler: nil)
    }
    
    func testIsImageCachedForKeyAsync() async throws {
        let key = testKeys[0]
        XCTAssertFalse(cache.imageCachedType(forKey: key).cached)
        try await cache.store(testImage, original: testImageData, forKey: key, toDisk: true)
        XCTAssertTrue(cache.imageCachedType(forKey: key).cached)
    }
    
    func testCleanDiskCacheNotification() {
        let exp = expectation(description: #function)
        let key = testKeys[0]

        cache.diskStorage.config.expiration = .seconds(0.01)

        cache.store(testImage, original: testImageData, forKey: key, toDisk: true) { _ in
            self.observer = NotificationCenter.default.addObserver(
                forName: .KingfisherDidCleanDiskCache,
                object: self.cache,
                queue: .main) {
                    noti in
                    let receivedCache = noti.object as? ImageCache
                    XCTAssertNotNil(receivedCache)
                    XCTAssertTrue(receivedCache === self.cache)
                
                    guard let hashes = noti.userInfo?[KingfisherDiskCacheCleanedHashKey] as? [String] else {
                        XCTFail("Notification should contains Strings in key 'KingfisherDiskCacheCleanedHashKey'")
                        exp.fulfill()
                        return
                    }
                
                    XCTAssertEqual(hashes.count, 1)
                    XCTAssertEqual(hashes.first!, self.cache.hash(forKey: key))
                    guard let o = self.observer else { return }
                    NotificationCenter.default.removeObserver(o)
                    exp.fulfill()
                }

            delay(1) {
                self.cache.cleanExpiredDiskCache()
            }
        }
        waitForExpectations(timeout: 5, handler: nil)
    }
    
    func testCannotRetrieveCacheWithProcessorIdentifier() {
        let exp = expectation(description: #function)
        let key = testKeys[0]
        let p = RoundCornerImageProcessor(cornerRadius: 40)
        cache.store(testImage, original: testImageData, forKey: key, toDisk: true) { _ in
            self.cache.retrieveImage(forKey: key, options: [.processor(p)]) { result in
                XCTAssertNotNil(result.value)
                XCTAssertNil(result.value!.image)
                exp.fulfill()
            }
        }
        waitForExpectations(timeout: 3, handler: nil)
    }
    
    func testCannotRetrieveCacheWithProcessorIdentifierAsync() async throws {
        let key = testKeys[0]
        let p = RoundCornerImageProcessor(cornerRadius: 40)
        try await cache.store(testImage, original: testImageData, forKey: key, toDisk: true)
        let result = try await cache.retrieveImage(forKey: key, options: [.processor(p)])
        XCTAssertNotNil(result)
        XCTAssertNil(result.image)
    }

    func testRetrieveCacheWithProcessorIdentifier() {
        let exp = expectation(description: #function)
        let key = testKeys[0]
        let p = RoundCornerImageProcessor(cornerRadius: 40)
        cache.store(
            testImage,
            original: testImageData,
            forKey: key,
            processorIdentifier: p.identifier,
            toDisk: true)
        {
            _ in
            self.cache.retrieveImage(forKey: key, options: [.processor(p)]) { result in
                XCTAssertNotNil(result.value?.image)
                exp.fulfill()
            }
        }
        waitForExpectations(timeout: 3, handler: nil)
    }
    
    func testRetrieveCacheWithProcessorIdentifierAsync() async throws {
        let key = testKeys[0]
        let p = RoundCornerImageProcessor(cornerRadius: 40)
        try await cache.store(
            testImage,
            original: testImageData,
            forKey: key,
            processorIdentifier: p.identifier,
            toDisk: true
        )
        let result = try await cache.retrieveImage(forKey: key, options: [.processor(p)])
        XCTAssertNotNil(result.image)
    }

    func testDefaultCache() {
        let exp = expectation(description: #function)
        let key = testKeys[0]
        let cache = ImageCache.default
        cache.store(testImage, forKey: key) { _ in
            XCTAssertTrue(cache.memoryStorage.isCached(forKey: key))
            XCTAssertTrue(cache.diskStorage.isCached(forKey: key))
            cleanDefaultCache()
            exp.fulfill()
        }
        waitForExpectations(timeout: 3, handler: nil)
    }
    
    func testDefaultCacheAsync() async throws {
        let key = testKeys[0]
        let cache = ImageCache.default
        try await cache.store(testImage, forKey: key)
        XCTAssertTrue(cache.memoryStorage.isCached(forKey: key))
        XCTAssertTrue(cache.diskStorage.isCached(forKey: key))
        cleanDefaultCache()
    }
    
    func testRetrieveDiskCacheSynchronously() {
        let exp = expectation(description: #function)
        let key = testKeys[0]
        cache.store(testImage, forKey: key, toDisk: true) { _ in
            var cacheType = self.cache.imageCachedType(forKey: key)
            XCTAssertEqual(cacheType, .memory)
            
            self.cache.memoryStorage.remove(forKey: key)
            cacheType = self.cache.imageCachedType(forKey: key)
            XCTAssertEqual(cacheType, .disk)
            
            var dispatched = false
            self.cache.retrieveImageInDiskCache(forKey: key, options:  [.loadDiskFileSynchronously]) {
                result in
                XCTAssertFalse(dispatched)
                exp.fulfill()
            }
            // This should be called after the completion handler above.
            dispatched = true
        }
        waitForExpectations(timeout: 3, handler: nil)
    }
    
    func testRetrieveDiskCacheAsynchronously() {
        let exp = expectation(description: #function)
        let key = testKeys[0]
        cache.store(testImage, forKey: key, toDisk: true) { _ in
            var cacheType = self.cache.imageCachedType(forKey: key)
            XCTAssertEqual(cacheType, .memory)
            
            self.cache.memoryStorage.remove(forKey: key)
            cacheType = self.cache.imageCachedType(forKey: key)
            XCTAssertEqual(cacheType, .disk)
            
            var dispatched = false
            self.cache.retrieveImageInDiskCache(forKey: key, options: nil) {
                result in
                XCTAssertTrue(dispatched)
                exp.fulfill()
            }
            // This should be called before the completion handler above.
            dispatched = true
        }
        waitForExpectations(timeout: 3, handler: nil)
    }

#if os(iOS) || os(tvOS) || os(watchOS) || os(visionOS)
    func testModifierShouldOnlyApplyForFinalResultWhenMemoryLoad() {
        let exp = expectation(description: #function)
        let key = testKeys[0]

        var modifierCalled = false
        let modifier = AnyImageModifier { image in
            modifierCalled = true
            return image.withRenderingMode(.alwaysTemplate)
        }

        cache.store(testImage, original: testImageData, forKey: key) { _ in
            self.cache.retrieveImage(forKey: key, options: [.imageModifier(modifier)]) { result in
                XCTAssertFalse(modifierCalled)
                XCTAssertEqual(result.value?.image?.renderingMode, .automatic)
                exp.fulfill()
            }
        }
        waitForExpectations(timeout: 3, handler: nil)
    }
    
    func testModifierShouldOnlyApplyForFinalResultWhenMemoryLoadAsync() async throws {
        let key = testKeys[0]

        var modifierCalled = false
        let modifier = AnyImageModifier { image in
            modifierCalled = true
            return image.withRenderingMode(.alwaysTemplate)
        }

        try await cache.store(testImage, original: testImageData, forKey: key)
        let result = try await cache.retrieveImage(forKey: key, options: [.imageModifier(modifier)])
        XCTAssertFalse(modifierCalled)
        XCTAssertEqual(result.image?.renderingMode, .automatic)
    }

    func testModifierShouldOnlyApplyForFinalResultWhenDiskLoad() {
        let exp = expectation(description: #function)
        let key = testKeys[0]

        var modifierCalled = false
        let modifier = AnyImageModifier { image in
            modifierCalled = true
            return image.withRenderingMode(.alwaysTemplate)
        }

        cache.store(testImage, original: testImageData, forKey: key) { _ in
            self.cache.clearMemoryCache()
            self.cache.retrieveImage(forKey: key, options: [.imageModifier(modifier)]) { result in
                XCTAssertFalse(modifierCalled)
                XCTAssertEqual(result.value?.image?.renderingMode, .automatic)
                exp.fulfill()
            }
        }
        waitForExpectations(timeout: 3, handler: nil)
    }
    
    func testModifierShouldOnlyApplyForFinalResultWhenDiskLoadAsync() async throws {
        let key = testKeys[0]
        var modifierCalled = false
        let modifier = AnyImageModifier { image in
            modifierCalled = true
            return image.withRenderingMode(.alwaysTemplate)
        }
        
        try await cache.store(testImage, original: testImageData, forKey: key)
        cache.clearMemoryCache()
        let result = try await cache.retrieveImage(forKey: key, options: [.imageModifier(modifier)])
        XCTAssertFalse(modifierCalled)
        // The renderingMode is expected to be the default value `.automatic`. The image modifier should only apply to
        // the image manager result.
        XCTAssertEqual(result.image?.renderingMode, .automatic)
    }
#endif
    
    func testStoreToMemoryWithExpiration() {
        let exp = expectation(description: #function)
        let key = testKeys[0]
        cache.store(
            testImage,
            original: testImageData,
            forKey: key,
            options: KingfisherParsedOptionsInfo([.memoryCacheExpiration(.seconds(0.2))]),
            toDisk: true)
        {
            _ in
            XCTAssertEqual(self.cache.imageCachedType(forKey: key), .memory)
            delay(1) {
                XCTAssertEqual(self.cache.imageCachedType(forKey: key), .disk)
                exp.fulfill()
            }
        }
        waitForExpectations(timeout: 5, handler: nil)
    }
    
    func testStoreToMemoryWithExpirationAsync() async throws {
        let key = testKeys[0]
        try await cache.store(
            testImage,
            original: testImageData,
            forKey: key,
            options: KingfisherParsedOptionsInfo([.memoryCacheExpiration(.seconds(0.2))]),
            toDisk: true
        )
        XCTAssertEqual(self.cache.imageCachedType(forKey: key), .memory)
        // After 1 sec, the cache only remains on disk.
        try await Task.sleep(nanoseconds: NSEC_PER_SEC)
        XCTAssertEqual(self.cache.imageCachedType(forKey: key), .disk)
    }
    
    func testStoreToDiskWithExpiration() {
        let exp = expectation(description: #function)
        let key = testKeys[0]
        cache.store(
            testImage,
            original: testImageData,
            forKey: key,
            options: KingfisherParsedOptionsInfo([.diskCacheExpiration(.expired)]),
            toDisk: true)
        {
            _ in
            XCTAssertEqual(self.cache.imageCachedType(forKey: key), .memory)
            self.cache.clearMemoryCache()
            XCTAssertEqual(self.cache.imageCachedType(forKey: key), .none)
            exp.fulfill()
        }
        waitForExpectations(timeout: 3, handler: nil)
    }
    
    func testStoreToDiskWithExpirationAsync() async throws {
        let key = testKeys[0]
        try await cache.store(
            testImage,
            original: testImageData,
            forKey: key,
            options: KingfisherParsedOptionsInfo([.diskCacheExpiration(.expired)]),
            toDisk: true
        )
        
        XCTAssertEqual(self.cache.imageCachedType(forKey: key), .memory)
        self.cache.clearMemoryCache()
        XCTAssertEqual(self.cache.imageCachedType(forKey: key), .none)
    }

    func testCalculateDiskStorageSize() {
        let exp = expectation(description: #function)
        cache.calculateDiskStorageSize { result in
            switch result {
            case .success(let size):
                XCTAssertEqual(size, 0)
                self.storeMultipleImages {
                    self.cache.calculateDiskStorageSize { result in
                        switch result {
                        case .success(let size):
                            XCTAssertEqual(size, UInt(testImagePNGData.count * testKeys.count))
                        case .failure:
                            XCTAssert(false)
                        }
                        exp.fulfill()
                    }
                }
            case .failure:
                XCTAssert(false)
                exp.fulfill()
            }
        }
        waitForExpectations(timeout: 3, handler: nil)
    }
<<<<<<< HEAD

=======
    
    func testDiskCacheStillWorkWhenFolderDeletedExternally() {
        let exp = expectation(description: #function)
        let key = testKeys[0]
        let url = URL(string: key)!
        
        let exists = cache.imageCachedType(forKey: url.cacheKey)
        XCTAssertEqual(exists, .none)
        
        cache.store(testImage, forKey: key, toDisk: true) { _ in
            self.cache.retrieveImage(forKey: key) { result in

                XCTAssertNotNil(result.value?.image)
                XCTAssertEqual(result.value?.cacheType, .memory)

                self.cache.clearMemoryCache()
                self.cache.retrieveImage(forKey: key) { result in
                    XCTAssertNotNil(result.value?.image)
                    XCTAssertEqual(result.value?.cacheType, .disk)
                    self.cache.clearMemoryCache()
                    
                    try! FileManager.default.removeItem(at: self.cache.diskStorage.directoryURL)
                    
                    let exists = self.cache.imageCachedType(forKey: url.cacheKey)
                    XCTAssertEqual(exists, .none)
                    
                    self.cache.store(testImage, forKey: key, toDisk: true) { _ in
                        self.cache.clearMemoryCache()
                        let cacheType = self.cache.imageCachedType(forKey: url.cacheKey)
                        XCTAssertEqual(cacheType, .disk)
                        exp.fulfill()
                    }
                }
            }
        }
        
        waitForExpectations(timeout: 3, handler: nil)
    }
    
    func testDiskCacheCalculateSizeWhenFolderDeletedExternally() {
        let exp = expectation(description: #function)
        
        let key = testKeys[0]
        
        cache.calculateDiskStorageSize { result in
            XCTAssertEqual(result.value, 0)
            
            self.cache.store(testImage, forKey: key, toDisk: true) { _ in
                self.cache.calculateDiskStorageSize { result in
                    XCTAssertEqual(result.value, UInt(testImagePNGData.count))
                    
                    try! FileManager.default.removeItem(at: self.cache.diskStorage.directoryURL)
                    self.cache.calculateDiskStorageSize { result in
                        XCTAssertEqual(result.value, 0)
                        exp.fulfill()
                    }
                    
                }
            }
        }
        waitForExpectations(timeout: 3, handler: nil)
    }
    
    #if swift(>=5.5)
    #if canImport(_Concurrency)
    @available(iOS 13.0, macOS 10.15, tvOS 13.0, watchOS 6.0, *)
>>>>>>> 277f1ab2
    func testCalculateDiskStorageSizeAsync() async throws {
        let size = try await cache.diskStorageSize
        XCTAssertEqual(size, 0)
        await storeMultipleImages()
        let newSize = try await cache.diskStorageSize
        XCTAssertEqual(newSize, UInt(testImagePNGData.count * testKeys.count))
    }
    
    // MARK: - Helper
    private func storeMultipleImages(_ completionHandler: @escaping () -> Void) {
        let group = DispatchGroup()
        testKeys.forEach {
            group.enter()
            cache.store(testImage, original: testImageData, forKey: $0, toDisk: true) { _ in
                group.leave()
            }
        }
        group.notify(queue: .main, execute: completionHandler)
    }
    
    private func storeMultipleImages() async {
        await withCheckedContinuation {
            storeMultipleImages($0.resume)
        }
    }
}<|MERGE_RESOLUTION|>--- conflicted
+++ resolved
@@ -672,9 +672,6 @@
         }
         waitForExpectations(timeout: 3, handler: nil)
     }
-<<<<<<< HEAD
-
-=======
     
     func testDiskCacheStillWorkWhenFolderDeletedExternally() {
         let exp = expectation(description: #function)
@@ -737,11 +734,7 @@
         }
         waitForExpectations(timeout: 3, handler: nil)
     }
-    
-    #if swift(>=5.5)
-    #if canImport(_Concurrency)
-    @available(iOS 13.0, macOS 10.15, tvOS 13.0, watchOS 6.0, *)
->>>>>>> 277f1ab2
+
     func testCalculateDiskStorageSizeAsync() async throws {
         let size = try await cache.diskStorageSize
         XCTAssertEqual(size, 0)
